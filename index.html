--- conflicted
+++ resolved
@@ -30,18 +30,10 @@
     <script>
         require(['main'], function (openmct) {
             require([
-                './tutorials/todo/todo',
                 './example/imagery/bundle',
                 './example/eventGenerator/bundle',
                 './example/generator/bundle'
-<<<<<<< HEAD
-            ], function (todoPlugin) {
-                mct.install(todoPlugin);
-                mct.run();
-            })
-=======
             ], openmct.start.bind(openmct));
->>>>>>> d61f4460
         });
     </script>
     <link rel="stylesheet" href="platform/commonUI/general/res/css/startup-base.css">
