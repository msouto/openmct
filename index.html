<!--
 Open MCT, Copyright (c) 2014-2017, United States Government
 as represented by the Administrator of the National Aeronautics and Space
 Administration. All rights reserved.

 Open MCT is licensed under the Apache License, Version 2.0 (the
 "License"); you may not use this file except in compliance with the License.
 You may obtain a copy of the License at
 http://www.apache.org/licenses/LICENSE-2.0.

 Unless required by applicable law or agreed to in writing, software
 distributed under the License is distributed on an "AS IS" BASIS, WITHOUT
 WARRANTIES OR CONDITIONS OF ANY KIND, either express or implied. See the
 License for the specific language governing permissions and limitations
 under the License.

 Open MCT includes source code licensed under additional open source
 licenses. See the Open Source Licenses file (LICENSES.md) included with
 this source code distribution or the Licensing information page available
 at runtime from the About dialog for additional information.
-->
<!doctype html>
<html lang="en">
<head>
    <meta charset="utf-8">
    <meta name="viewport" content="width=device-width, initial-scale=1, maximum-scale=1, user-scalable=no">
    <title></title>
    <script src="bower_components/requirejs/require.js">
    </script>
    <script>
        var THIRTY_MINUTES = 30 * 60 * 1000;

<<<<<<< HEAD
        require([
            'openmct'
        ], function (openmct) {
=======
        require(['openmct'], function (openmct) {
>>>>>>> 34ef98e0
            [
                'example/eventGenerator',
                'example/styleguide'
            ].forEach(
                openmct.legacyRegistry.enable.bind(openmct.legacyRegistry)
            );
            openmct.install(openmct.plugins.MyItems());
            openmct.install(openmct.plugins.LocalStorage());
            openmct.install(openmct.plugins.Espresso());
            openmct.install(openmct.plugins.Generator());
            openmct.install(openmct.plugins.ExampleImagery());
            openmct.install(openmct.plugins.UTCTimeSystem());
            openmct.install(openmct.plugins.Conductor({
                menuOptions: [
                    {
                        name: "Fixed",
                        timeSystem: 'utc',
                        bounds: {
                            start: Date.now() - 30 * 60 * 1000,
                            end: Date.now()
                        }
                    },
                    {
                        name: "Realtime",
                        timeSystem: 'utc',
                        clock: 'local',
                        clockOffsets: {
                            start: -25 * 60 * 1000,
                            end: 5 * 60 * 1000
                        }
                    }
                ]
            }));
            openmct.time.clock('local', {start: -THIRTY_MINUTES, end: 0});
            openmct.time.timeSystem('utc');
            openmct.start();
        });
    </script>
    <link rel="stylesheet" href="platform/commonUI/general/res/css/startup-base.css">
    <link rel="stylesheet" href="platform/commonUI/general/res/css/openmct.css">
    <link rel="icon" type="image/png" href="platform/commonUI/general/res/images/favicons/favicon-32x32.png" sizes="32x32">
    <link rel="icon" type="image/png" href="platform/commonUI/general/res/images/favicons/favicon-96x96.png" sizes="96x96">
    <link rel="icon" type="image/png" href="platform/commonUI/general/res/images/favicons/favicon-16x16.png" sizes="16x16">
    <link rel="shortcut icon" href="platform/commonUI/general/res/images/favicons/favicon.ico">
</head>
<body class="user-environ">
    <div class="l-splash-holder s-splash-holder">
        <div class="l-splash s-splash"></div>
    </div>
</body>
</html><|MERGE_RESOLUTION|>--- conflicted
+++ resolved
@@ -30,13 +30,7 @@
     <script>
         var THIRTY_MINUTES = 30 * 60 * 1000;
 
-<<<<<<< HEAD
-        require([
-            'openmct'
-        ], function (openmct) {
-=======
         require(['openmct'], function (openmct) {
->>>>>>> 34ef98e0
             [
                 'example/eventGenerator',
                 'example/styleguide'
