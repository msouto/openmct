--- conflicted
+++ resolved
@@ -114,12 +114,8 @@
                 // destination domain object's composition, and persist
                 // the change.
                 if (id) {
-<<<<<<< HEAD
-                    $q.when(action && action.perform()).then(function () {
-=======
                     e.preventDefault();
                     $q.when(action && action.perform()).then(function (result) {
->>>>>>> c591ade4
                         //Don't go into edit mode for folders
                         if (domainObjectType!=='folder') {
                             editableDomainObject.getCapability('action').perform('edit');
