--- conflicted
+++ resolved
@@ -39,77 +39,18 @@
          * @param {DomainObject} domainObject the object on which actions
          *                       in the context menu will be performed
          */
-<<<<<<< HEAD
-        function ContextMenuGesture(element, domainObject) {
+        function ContextMenuGesture(queryService, element, domainObject) {
             var actionContext,
                 stop;
             
             // When context menu event occurs, show object actions instead
-            element.on('contextmenu', function (event) {
-                actionContext = {key: 'menu', domainObject: domainObject, event: event};
-                stop = domainObject.getCapability('action').perform(actionContext);
-            });
-            
-=======
-        function ContextMenuGesture($timeout, $compile, $document, $window, $rootScope, queryService, element, domainObject) {
-            function showMenu(event) {
-                var winDim = [$window.innerWidth, $window.innerHeight],
-                    eventCoors = [event.pageX, event.pageY],
-                    menuDim = GestureConstants.MCT_MENU_DIMENSIONS,
-                    body = $document.find('body'),
-                    scope = $rootScope.$new(),
-                    goLeft = eventCoors[0] + menuDim[0] > winDim[0],
-                    goUp = eventCoors[1] + menuDim[1] > winDim[1],
-                    menu;
-
-                // Remove the context menu
-                function dismiss() {
-                    menu.remove();
-                    body.off("click", dismiss);
-                    dismissExistingMenu = undefined;
-                }
-
-                // Dismiss any menu which was already showing
-                if (dismissExistingMenu) {
-                    dismissExistingMenu();
-                }
-
-                // ...and record the presence of this menu.
-                dismissExistingMenu = dismiss;
-
-                // Set up the scope, including menu positioning
-                scope.domainObject = domainObject;
-                scope.menuStyle = {};
-                scope.menuStyle[goLeft ? "right" : "left"] =
-                    (goLeft ? (winDim[0] - eventCoors[0]) : eventCoors[0]) + 'px';
-                scope.menuStyle[goUp ? "bottom" : "top"] =
-                    (goUp ? (winDim[1] - eventCoors[1]) : eventCoors[1]) + 'px';
-                scope.menuClass = {
-                    "go-left": goLeft,
-                    "go-up": goUp,
-                    "context-menu-holder": true
-                };
-
-                // Create the context menu
-                menu = $compile(MENU_TEMPLATE)(scope);
-
-                // Add the menu to the body
-                body.append(menu);
-
-                // Dismiss the menu when body is clicked elsewhere
-                body.on('click', dismiss);
-
-                // Don't launch browser's context menu
-                event.preventDefault();
+            if (!queryService.isMobile(navigator.userAgent)) {
+                element.on('contextmenu', function (event) {
+                    actionContext = {key: 'menu', domainObject: domainObject, event: event};
+                    stop = domainObject.getCapability('action').perform(actionContext);
+                });
             }
 
-            // Iff the user is not on a mobile device, then when 
-            // the context menu event occurs, show object actions instead
-            if (!queryService.isMobile(navigator.userAgent)) {
-                element.on('contextmenu', showMenu);
-            }
-
->>>>>>> 1d7a0fa4
             return {
                 /**
                  * Detach any event handlers associated with this gesture.
