--- conflicted
+++ resolved
@@ -31,20 +31,12 @@
             </li>
         </ul>
     </div>
-<<<<<<< HEAD
-    <div class="pane right menu-item-description l-flex-col">
-        <div class="desc-area flex-elem holder ui-symbol icon type-icon">
-            {{representation.activeMetadata.glyph}}
-        </div>
-        <div class="desc-area flex-elem holder title">
-=======
     <div class="pane right menu-item-description">
         <div class="desc-area icon {{ representation.activeMetadata.cssclass }}"></div>
         <div class="desc-area title">
->>>>>>> d1e1ba1c
             {{representation.activeMetadata.name}}
         </div>
-        <div class="desc-area flex-elem holder description">
+        <div class="desc-area description">
             {{representation.activeMetadata.description}}
         </div>
     </div>
