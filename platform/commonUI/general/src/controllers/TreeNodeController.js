/*****************************************************************************
 * Open MCT Web, Copyright (c) 2014-2015, United States Government
 * as represented by the Administrator of the National Aeronautics and Space
 * Administration. All rights reserved.
 *
 * Open MCT Web is licensed under the Apache License, Version 2.0 (the
 * "License"); you may not use this file except in compliance with the License.
 * You may obtain a copy of the License at
 * http://www.apache.org/licenses/LICENSE-2.0.
 *
 * Unless required by applicable law or agreed to in writing, software
 * distributed under the License is distributed on an "AS IS" BASIS, WITHOUT
 * WARRANTIES OR CONDITIONS OF ANY KIND, either express or implied. See the
 * License for the specific language governing permissions and limitations
 * under the License.
 *
 * Open MCT Web includes source code licensed under additional open source
 * licenses. See the Open Source Licenses file (LICENSES.md) included with
 * this source code distribution or the Licensing information page available
 * at runtime from the About dialog for additional information.
 *****************************************************************************/
/*global define,Promise*/

/**
 * Module defining TreeNodeController. Created by vwoeltje on 11/10/14.
 */
define(
    [],
    function () {
        "use strict";

        /**
         * The TreeNodeController supports the tree node representation;
         * a tree node has a label for the current object as well as a
         * subtree which shows (and is not loaded until) the node is
         * expanded.
         *
         * This controller tracks the following, so that the tree node
         * template may update its state accordingly:
         *
         * * Whether or not the tree node has ever been expanded (this
         *   is used to lazily load, exactly once, the subtree)
         * * Whether or not the node is currently the domain object
         *   of navigation (this gets highlighted differently to
         *   provide the user with visual feedback.)
         *
         * Additionally, this controller will automatically trigger
         * node expansion when this tree node's _subtree_ will contain
         * the navigated object (recursively, this becomes an
         * expand-to-show-navigated-object behavior.)
         * @memberof platform/commonUI/general
         * @constructor
         */
        function TreeNodeController($scope, $timeout) {
            var self = this,
                selectedObject = ($scope.ngModel || {}).selectedObject;

            // Look up the id for a domain object. A convenience
            // for mapping; additionally does some undefined-checking.
            function getId(obj) {
                return obj && obj.getId && obj.getId();
            }

            // Verify that id paths are equivalent, staring at
            // index, ending at the end of the node path.
            function checkPath(nodePath, navPath, index) {
                index = index || 0;

                // The paths overlap if we have made it past the
                // end of the node's path; otherwise, check the
                // id at the current index for equality and perform
                // a recursive step for subsequent ids in the paths,
                // until we exceed path length or hit a mismatch.
                return (index >= nodePath.length) ||
                        ((navPath[index] === nodePath[index]) &&
                                checkPath(nodePath, navPath, index + 1));
            }

            // Consider the currently-navigated object and update
            // parameters which support display.
            function checkSelection() {
                var nodeObject = $scope.domainObject,
                    navObject = selectedObject,
                    nodeContext = nodeObject &&
                            nodeObject.getCapability('context'),
                    navContext = navObject &&
                            navObject.getCapability('context'),
                    nodePath,
                    navPath;

                // Deselect; we will reselect below, iff we are
                // exactly at the end of the path.
                self.isSelectedFlag = false;

                // Expand if necessary (if the navigated object will
                // be in this node's subtree)
                if (nodeContext && navContext) {
                    // Get the paths as arrays of identifiers
                    nodePath = nodeContext.getPath().map(getId);
                    navPath = navContext.getPath().map(getId);

                    // Check to see if the node's path lies entirely
                    // within the navigation path; otherwise, navigation
                    // has happened in some other subtree.
                    if (navPath.length >= nodePath.length &&
                            checkPath(nodePath, navPath)) {

                        // nodePath is along the navPath; if it's
                        // at the end of the path, highlight;
                        // otherwise, expand.
                        if (nodePath.length === navPath.length) {
                            self.isSelectedFlag = true;
                        } else { // node path is shorter: Expand!
                            if ($scope.toggle) {
                                $scope.toggle.setState(true);
                            }
                            self.trackExpansion();
                        }

                    }
                }
            }

            // Callback for the selection updates; track the currently
            // navigated object and update display parameters as needed.
            function setSelection(object) {
                selectedObject = object;
                checkSelection();
            }

            this.isSelectedFlag = false;
            this.hasBeenExpandedFlag = false;
            this.$timeout = $timeout;

            // Listen for changes which will effect display parameters
            $scope.$watch("ngModel.selectedObject", setSelection);
            $scope.$watch("domainObject", checkSelection);

<<<<<<< HEAD
            return {
                /**
                 * This method should be called when a node is expanded
                 * to record that this has occurred, to support one-time
                 * lazy loading of the node's subtree.
                 */
                trackExpansion: trackExpansion,
                /**
                 * Check if this not has ever been expanded.
                 * @returns true if it has been expanded
                 */
                hasBeenExpanded: function () {
                    return hasBeenExpanded;
                },
                /**
                 * Check whether or not the domain object represented by
                 * this tree node should be highlighted.
                 * An object will be highlighted if it matches
                 * ngModel.selectedObject
                 * @returns true if this should be highlighted
                 */
                isSelected: function () {
                    return isSelected;
                    
                    // Modification for compatibility with search.
                    // If this object is the same as the model's selected object
                    // Same being them having the same ID (this allows different
                    // instances of the same thing to be recognized as the same)
                    //return getId($scope.ngModel.selectedObject) === getId($scope.domainObject);
                    
                    // Not using modified version now because it breaks tests. 
                    
                    // TODO: Check to make sure this change doesn't break 
                    //       anything/find a better way to do this
                }
            };
=======


>>>>>>> f1ca9ff1
        }

        /**
         * This method should be called when a node is expanded
         * to record that this has occurred, to support one-time
         * lazy loading of the node's subtree.
         */
        TreeNodeController.prototype.trackExpansion = function () {
            var self = this;
            if (!self.hasBeenExpanded()) {
                // Run on a timeout; if a lot of expansion needs to
                // occur (e.g. if the selection is several nodes deep) we
                // want this to be spread across multiple digest cycles.
                self.$timeout(function () {
                    self.hasBeenExpandedFlag = true;
                }, 0);
            }
        };

        /**
         * Check if this not has ever been expanded.
         * @returns true if it has been expanded
         */
        TreeNodeController.prototype.hasBeenExpanded = function () {
            return this.hasBeenExpandedFlag;
        };

        /**
         * Check whether or not the domain object represented by
         * this tree node should be highlighted.
         * An object will be highlighted if it matches
         * ngModel.selectedObject
         * @returns true if this should be highlighted
         */
        TreeNodeController.prototype.isSelected = function () {
            return this.isSelectedFlag;
        };

        return TreeNodeController;
    }
);<|MERGE_RESOLUTION|>--- conflicted
+++ resolved
@@ -135,48 +135,6 @@
             // Listen for changes which will effect display parameters
             $scope.$watch("ngModel.selectedObject", setSelection);
             $scope.$watch("domainObject", checkSelection);
-
-<<<<<<< HEAD
-            return {
-                /**
-                 * This method should be called when a node is expanded
-                 * to record that this has occurred, to support one-time
-                 * lazy loading of the node's subtree.
-                 */
-                trackExpansion: trackExpansion,
-                /**
-                 * Check if this not has ever been expanded.
-                 * @returns true if it has been expanded
-                 */
-                hasBeenExpanded: function () {
-                    return hasBeenExpanded;
-                },
-                /**
-                 * Check whether or not the domain object represented by
-                 * this tree node should be highlighted.
-                 * An object will be highlighted if it matches
-                 * ngModel.selectedObject
-                 * @returns true if this should be highlighted
-                 */
-                isSelected: function () {
-                    return isSelected;
-                    
-                    // Modification for compatibility with search.
-                    // If this object is the same as the model's selected object
-                    // Same being them having the same ID (this allows different
-                    // instances of the same thing to be recognized as the same)
-                    //return getId($scope.ngModel.selectedObject) === getId($scope.domainObject);
-                    
-                    // Not using modified version now because it breaks tests. 
-                    
-                    // TODO: Check to make sure this change doesn't break 
-                    //       anything/find a better way to do this
-                }
-            };
-=======
-
-
->>>>>>> f1ca9ff1
         }
 
         /**
