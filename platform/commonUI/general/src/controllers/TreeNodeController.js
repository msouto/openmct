/*****************************************************************************
 * Open MCT Web, Copyright (c) 2014-2015, United States Government
 * as represented by the Administrator of the National Aeronautics and Space
 * Administration. All rights reserved.
 *
 * Open MCT Web is licensed under the Apache License, Version 2.0 (the
 * "License"); you may not use this file except in compliance with the License.
 * You may obtain a copy of the License at
 * http://www.apache.org/licenses/LICENSE-2.0.
 *
 * Unless required by applicable law or agreed to in writing, software
 * distributed under the License is distributed on an "AS IS" BASIS, WITHOUT
 * WARRANTIES OR CONDITIONS OF ANY KIND, either express or implied. See the
 * License for the specific language governing permissions and limitations
 * under the License.
 *
 * Open MCT Web includes source code licensed under additional open source
 * licenses. See the Open Source Licenses file (LICENSES.md) included with
 * this source code distribution or the Licensing information page available
 * at runtime from the About dialog for additional information.
 *****************************************************************************/
/*global define,Promise*/

/**
 * Module defining TreeNodeController. Created by vwoeltje on 11/10/14.
 */
define(
    [],
    function () {
        "use strict";

        /**
         * The TreeNodeController supports the tree node representation;
         * a tree node has a label for the current object as well as a
         * subtree which shows (and is not loaded until) the node is
         * expanded.
         *
         * This controller tracks the following, so that the tree node
         * template may update its state accordingly:
         *
         * * Whether or not the tree node has ever been expanded (this
         *   is used to lazily load, exactly once, the subtree)
         * * Whether or not the node is currently the domain object
         *   of navigation (this gets highlighted differently to
         *   provide the user with visual feedback.)
         *
         * Additionally, this controller will automatically trigger
         * node expansion when this tree node's _subtree_ will contain
         * the navigated object (recursively, this becomes an
         * expand-to-show-navigated-object behavior.)
         * @constructor
         */
<<<<<<< HEAD
        function TreeNodeController($scope, $timeout, $rootScope) {
=======
        function TreeNodeController($scope, $timeout, queryService) {
>>>>>>> 1d7a0fa4
            var selectedObject = ($scope.ngModel || {}).selectedObject,
                isSelected = false,
                hasBeenExpanded = false;

            // Look up the id for a domain object. A convenience
            // for mapping; additionally does some undefined-checking.
            function getId(obj) {
                return obj && obj.getId && obj.getId();
            }

            // Verify that id paths are equivalent, staring at
            // index, ending at the end of the node path.
            function checkPath(nodePath, navPath, index) {
                index = index || 0;

                // The paths overlap if we have made it past the
                // end of the node's path; otherwise, check the
                // id at the current index for equality and perform
                // a recursive step for subsequent ids in the paths,
                // until we exceed path length or hit a mismatch.
                return (index >= nodePath.length) ||
                        ((navPath[index] === nodePath[index]) &&
                                checkPath(nodePath, navPath, index + 1));
            }

            // Track that a node has been expanded, either by the
            // user or automatically to show a selection.
            function trackExpansion() {
                if (!hasBeenExpanded) {
                    // Run on a timeout; if a lot of expansion needs to
                    // occur (e.g. if the selection is several nodes deep) we
                    // want this to be spread across multiple digest cycles.
                    $timeout(function () { hasBeenExpanded = true; }, 0);
                }
            }
            
            function checkMobile() {
                return queryService.isMobile(navigator.userAgent);
            }
            
            // Consider the currently-navigated object and update
            // parameters which support display.
            function checkSelection() {
                var nodeObject = $scope.domainObject,
                    navObject = selectedObject,
                    nodeContext = nodeObject &&
                            nodeObject.getCapability('context'),
                    navContext = navObject &&
                            navObject.getCapability('context'),
                    nodePath,
                    navPath;

                // Deselect; we will reselect below, iff we are
                // exactly at the end of the path.
                isSelected = false;

                // Expand if necessary (if the navigated object will
                // be in this node's subtree)
                if (nodeContext && navContext) {
                    // Get the paths as arrays of identifiers
                    nodePath = nodeContext.getPath().map(getId);
                    navPath = navContext.getPath().map(getId);

                    // Check to see if the node's path lies entirely
                    // within the navigation path; otherwise, navigation
                    // has happened in some other subtree.
                    if (navPath.length >= nodePath.length &&
                            checkPath(nodePath, navPath)) {

                        // nodePath is along the navPath; if it's
                        // at the end of the path, highlight;
                        // otherwise, expand.
                        if (nodePath.length === navPath.length) {
                            isSelected = true;
                        } else { // node path is shorter: Expand!
                            if ($scope.toggle) {
                                $scope.toggle.setState(true);
                            }
                            trackExpansion();
                        }

                    }
                }
            }

            // Callback for the selection updates; track the currently
            // navigated object and update display parameters as needed.
            function setSelection(object) {
                selectedObject = object;
                checkSelection();
            }
            
            // Listen for changes which will effect display parameters
            $scope.$watch("ngModel.selectedObject", setSelection);
            $scope.$watch("domainObject", checkSelection);

            return {
                /**
                 * This method should be called when a node is expanded
                 * to record that this has occurred, to support one-time
                 * lazy loading of the node's subtree.
                 */
                trackExpansion: trackExpansion,
                
                checkMobile: checkMobile,
                
                /**
                 * Check if this not has ever been expanded.
                 * @returns true if it has been expanded
                 */
                hasBeenExpanded: function () {
                    return hasBeenExpanded;
                },
                /**
                 * Check whether or not the domain object represented by
                 * this tree node should be highlighted.
                 * An object will be highlighted if it matches
                 * ngModel.selectedObject
                 * @returns true if this should be highlighted
                 */
                isSelected: function () {
                    return isSelected;
                }
            };
        }

        return TreeNodeController;
    }
);<|MERGE_RESOLUTION|>--- conflicted
+++ resolved
@@ -50,11 +50,7 @@
          * expand-to-show-navigated-object behavior.)
          * @constructor
          */
-<<<<<<< HEAD
-        function TreeNodeController($scope, $timeout, $rootScope) {
-=======
-        function TreeNodeController($scope, $timeout, queryService) {
->>>>>>> 1d7a0fa4
+        function TreeNodeController($scope, $timeout, $rootScope, queryService) {
             var selectedObject = ($scope.ngModel || {}).selectedObject,
                 isSelected = false,
                 hasBeenExpanded = false;
