--- conflicted
+++ resolved
@@ -48,11 +48,7 @@
     "./src/directives/MCTSplitPane",
     "./src/directives/MCTSplitter",
     "./src/directives/MCTTree",
-<<<<<<< HEAD
-    "./src/filters/ReverseFilter.js",
-=======
     "./src/filters/ReverseFilter",
->>>>>>> c874ae7a
     "text!./res/templates/bottombar.html",
     "text!./res/templates/controls/action-button.html",
     "text!./res/templates/controls/input-filter.html",
