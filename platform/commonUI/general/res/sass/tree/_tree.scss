/*****************************************************************************
 * Open MCT Web, Copyright (c) 2014-2015, United States Government
 * as represented by the Administrator of the National Aeronautics and Space
 * Administration. All rights reserved.
 *
 * Open MCT Web is licensed under the Apache License, Version 2.0 (the
 * "License"); you may not use this file except in compliance with the License.
 * You may obtain a copy of the License at
 * http://www.apache.org/licenses/LICENSE-2.0.
 *
 * Unless required by applicable law or agreed to in writing, software
 * distributed under the License is distributed on an "AS IS" BASIS, WITHOUT
 * WARRANTIES OR CONDITIONS OF ANY KIND, either express or implied. See the
 * License for the specific language governing permissions and limitations
 * under the License.
 *
 * Open MCT Web includes source code licensed under additional open source
 * licenses. See the Open Source Licenses file (LICENSES.md) included with
 * this source code distribution or the Licensing information page available
 * at runtime from the About dialog for additional information.
 *****************************************************************************/

ul.tree {
	@include menuUlReset();
	li {
		display: block;
		position: relative;
		span.tree-item {
			$runningItemW: 0;
			@include box-sizing(border-box);
			@include border-radius($basicCr);
			@include single-transition(background-color, 0.25s);
			display: block;
			font-size: 0.8em;
			height: $menuLineH;
			line-height: $menuLineH;
			margin-bottom: $interiorMarginSm;
			position: relative;

			.view-control {
				display: inline-block;
                margin-left: $interiorMargin;
				font-size: 0.75em;
				width: $treeVCW;
				$runningItemW: $interiorMargin + $treeVCW;
                // NOTE: [Mobile] Removed Hover on Mobile
                @include desktop {
                    &:hover {
                        color: $colorItemTreeVCHover;
                    }
                }
			}

			.label {
				display: block;
//				@include test(orange);
				@include absPosDefault();
				//left: $runningItemW + $interiorMargin; // Adding pad to left to make room for link icon
				line-height: $menuLineH;
				left: $runningItemW;

				.type-icon {
					//@include absPosDefault(0, false);
					$d: $treeTypeIconH; // 16px is crisp size
					@include txtShdwSubtle(0.6);
					font-size: $d;
					color: $colorItemTreeIcon;
					left: $interiorMargin;
					position: absolute;
					@include verticalCenterBlock($menuLineHPx, $d);
					line-height: 100%;
                    right: auto; width: $d;

					.icon {
						&.l-icon-link,
						&.l-icon-alert {
							@include txtShdwSubtle(1);
							position: absolute;
							z-index: 2;
						}
						&.l-icon-alert {
							$d: 8px;
							@include ancillaryIcon($d, $colorAlert);
							top: 1px;
							right: -2px;
						}
						&.l-icon-link {
							$d: 8px;
							@include ancillaryIcon($d, $colorIconLink);
							left: -3px;
							bottom: 0px;
						}
					}
				}
				.title-label {
					@include absPosDefault();
					display: block;
					left: $runningItemW + ($interiorMargin * 3);
	                //right: $treeContextTriggerW + $interiorMargin;
					overflow: hidden;
					text-overflow: ellipsis;
					white-space: nowrap;
				}
			}

			&.loading {
				pointer-events: none;
				.label {
					opacity: 0.5;
					.title-label {
						font-style: italic;
					}
				}
				.wait-spinner {
					margin-left: 14px;
				}
			}

			&.selected {
				$c: #fff;
				background: $colorKeySelectedBg;
				color: $c;
				.view-control {
					color: $colorItemTreeIcon;
				}
				.label .type-icon {
					color: #fff; //$colorItemTreeIconHover;
				}
			}

			&:not(.selected) {
                // NOTE: [Mobile] Removed Hover on Mobile
                @include desktop {
                    &:hover {
<<<<<<< HEAD
                        background: lighten($colorBodyBg, 5%);
=======
                        background: rgba(#fff, 0.1); //lighten($colorBodyBg, 5%);
>>>>>>> b8b9721d
                        color: lighten($colorBodyFg, 20%);
                        .context-trigger {
                            display: block;
                        }
                        .icon {
                            color: $colorItemTreeIconHover;
                        }
                    }
                }
			}

			&:not(.loading) {
				cursor: pointer;
			}

			.context-trigger {
				$h: 0.9rem;
				//display: none;
				top: -1px;
				position: absolute;
				right: $interiorMarginSm;
				.invoke-menu {
					font-size: 0.75em;
					height: $h;
					line-height: $h;
				}
			}
		}
	}

	ul.tree {
		margin-left: $treeVCW + $interiorMargin;
	}
}<|MERGE_RESOLUTION|>--- conflicted
+++ resolved
@@ -132,11 +132,7 @@
                 // NOTE: [Mobile] Removed Hover on Mobile
                 @include desktop {
                     &:hover {
-<<<<<<< HEAD
-                        background: lighten($colorBodyBg, 5%);
-=======
                         background: rgba(#fff, 0.1); //lighten($colorBodyBg, 5%);
->>>>>>> b8b9721d
                         color: lighten($colorBodyFg, 20%);
                         .context-trigger {
                             display: block;
