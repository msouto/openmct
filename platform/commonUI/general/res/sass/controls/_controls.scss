--- conflicted
+++ resolved
@@ -83,12 +83,7 @@
 
 .l-control-group {
     // Buttons that have a conceptual grouping - internal space between, and a divider between groups.
-<<<<<<< HEAD
-    @include box-sizing(border-box);
-=======
-    //    @include test();
     box-sizing: border-box;
->>>>>>> 77a2e0a7
     border-left: 1px solid $colorInteriorBorder;
     display: inline-block;
     padding: 0 $interiorMargin;
