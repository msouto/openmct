--- conflicted
+++ resolved
@@ -12,18 +12,6 @@
 
 .l-time-controller {
 	$minW: 400px;
-<<<<<<< HEAD
-	$knobM: ($sliderKnobW + 1) * -1;
-	$rangeValOffset: $interiorMargin + $sliderKnobW;
-	$knobCr: $sliderKnobW;
-	//@if $sliderKnobW > 3 {
-	//	$knobCr: $sliderKnobW / 2;
-	//}
-	$timeRangeSliderLROffset: 130px + $sliderKnobW;
-	$r1H: 33px;
-	$r2H: 20px;
-	$r3H: 20px;
-=======
 	$knobHOffset: 0px;
 	$knobM: ($sliderKnobW + $knobHOffset) * -1;
 	$rangeValPad: $interiorMargin;
@@ -35,7 +23,6 @@
 	$r3H: nth($ueTimeControlH,3);
 
 	//height: $r1H + $r2H + $r3H + ($interiorMargin * 2);
->>>>>>> 756f7288
 
 	.l-time-range-inputs-holder,
 	.l-time-range-slider {
@@ -79,15 +66,6 @@
 				width: 11px;
 			}
 		}
-<<<<<<< HEAD
-	}
-
-	.l-time-range-slider,
-	.l-time-range-ticks {
-		left: $timeRangeSliderLROffset; right: $timeRangeSliderLROffset;
-
-=======
->>>>>>> 756f7288
 	}
 
 	.l-time-range-slider-holder {
@@ -97,8 +75,6 @@
 			@include box-shadow(none);
 			background: none;
 			border: none;
-<<<<<<< HEAD
-=======
 			.range {
 				.toi-line {
 					$myC: $timeControllerToiLineColor;
@@ -144,7 +120,6 @@
 				@include transition-duration(500ms);
 				@include transition-timing-function(ease-in-out);
 			}
->>>>>>> 756f7288
 		}
 	}
 
@@ -177,18 +152,11 @@
 	}
 
 	.knob {
-<<<<<<< HEAD
-		width: $sliderKnobW;
-		.range-value {
-			//@include test($sliderColorRange);
-			@include trans-prop-nice-fade(.25s);
-=======
 		z-index: 2;
 		.range-value {
 			//@include test($sliderColorRange);
 			@include trans-prop-nice-fade(.25s);
 			padding: 0 $rangeValOffset;
->>>>>>> 756f7288
 			position: absolute;
 			height: $r2H;
 			line-height: $r2H;
@@ -198,11 +166,7 @@
 			color: $sliderColorKnobHov;
 		}
 		&.knob-l {
-<<<<<<< HEAD
-			@include border-bottom-left-radius($knobCr);
-=======
 			//@include border-bottom-left-radius($knobCr); // MOVED TO _CONTROLS.SCSS
->>>>>>> 756f7288
 			margin-left: $knobM;
 			.range-value {
 				text-align: right;
@@ -210,12 +174,6 @@
 			}
 		}
 		&.knob-r {
-<<<<<<< HEAD
-			@include border-bottom-right-radius($knobCr);
-			margin-right: $knobM;
-			.range-value {
-				left: $rangeValOffset;
-=======
 			//@include border-bottom-right-radius($knobCr);
 			margin-right: $knobM;
 			.range-value {
@@ -223,7 +181,6 @@
 			}
 			&:hover + .range-holder .range .toi-line {
 				@include toiLineHovEffects;
->>>>>>> 756f7288
 			}
 		}
 	}
