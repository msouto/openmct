--- conflicted
+++ resolved
@@ -84,7 +84,7 @@
  * this source code distribution or the Licensing information page available
  * at runtime from the About dialog for additional information.
  *****************************************************************************/
-/* line 5, ../../../../../../../../../../Library/Ruby/Gems/2.0.0/gems/compass-core-1.0.3/stylesheets/compass/reset/_utilities.scss */
+/* line 5, ../../../../../../../../../Library/Ruby/Gems/2.0.0/gems/compass-core-1.0.3/stylesheets/compass/reset/_utilities.scss */
 html, body, div, span, applet, object, iframe,
 h1, h2, h3, h4, h5, h6, p, blockquote, pre,
 a, abbr, acronym, address, big, cite, code,
@@ -105,38 +105,38 @@
   font-size: 100%;
   vertical-align: baseline; }
 
-/* line 22, ../../../../../../../../../../Library/Ruby/Gems/2.0.0/gems/compass-core-1.0.3/stylesheets/compass/reset/_utilities.scss */
+/* line 22, ../../../../../../../../../Library/Ruby/Gems/2.0.0/gems/compass-core-1.0.3/stylesheets/compass/reset/_utilities.scss */
 html {
   line-height: 1; }
 
-/* line 24, ../../../../../../../../../../Library/Ruby/Gems/2.0.0/gems/compass-core-1.0.3/stylesheets/compass/reset/_utilities.scss */
+/* line 24, ../../../../../../../../../Library/Ruby/Gems/2.0.0/gems/compass-core-1.0.3/stylesheets/compass/reset/_utilities.scss */
 ol, ul {
   list-style: none; }
 
-/* line 26, ../../../../../../../../../../Library/Ruby/Gems/2.0.0/gems/compass-core-1.0.3/stylesheets/compass/reset/_utilities.scss */
+/* line 26, ../../../../../../../../../Library/Ruby/Gems/2.0.0/gems/compass-core-1.0.3/stylesheets/compass/reset/_utilities.scss */
 table {
   border-collapse: collapse;
   border-spacing: 0; }
 
-/* line 28, ../../../../../../../../../../Library/Ruby/Gems/2.0.0/gems/compass-core-1.0.3/stylesheets/compass/reset/_utilities.scss */
+/* line 28, ../../../../../../../../../Library/Ruby/Gems/2.0.0/gems/compass-core-1.0.3/stylesheets/compass/reset/_utilities.scss */
 caption, th, td {
   text-align: left;
   font-weight: normal;
   vertical-align: middle; }
 
-/* line 30, ../../../../../../../../../../Library/Ruby/Gems/2.0.0/gems/compass-core-1.0.3/stylesheets/compass/reset/_utilities.scss */
+/* line 30, ../../../../../../../../../Library/Ruby/Gems/2.0.0/gems/compass-core-1.0.3/stylesheets/compass/reset/_utilities.scss */
 q, blockquote {
   quotes: none; }
-  /* line 103, ../../../../../../../../../../Library/Ruby/Gems/2.0.0/gems/compass-core-1.0.3/stylesheets/compass/reset/_utilities.scss */
+  /* line 103, ../../../../../../../../../Library/Ruby/Gems/2.0.0/gems/compass-core-1.0.3/stylesheets/compass/reset/_utilities.scss */
   q:before, q:after, blockquote:before, blockquote:after {
     content: "";
     content: none; }
 
-/* line 32, ../../../../../../../../../../Library/Ruby/Gems/2.0.0/gems/compass-core-1.0.3/stylesheets/compass/reset/_utilities.scss */
+/* line 32, ../../../../../../../../../Library/Ruby/Gems/2.0.0/gems/compass-core-1.0.3/stylesheets/compass/reset/_utilities.scss */
 a img {
   border: none; }
 
-/* line 116, ../../../../../../../../../../Library/Ruby/Gems/2.0.0/gems/compass-core-1.0.3/stylesheets/compass/reset/_utilities.scss */
+/* line 116, ../../../../../../../../../Library/Ruby/Gems/2.0.0/gems/compass-core-1.0.3/stylesheets/compass/reset/_utilities.scss */
 article, aside, details, figcaption, figure, footer, header, hgroup, main, menu, nav, section, summary {
   display: block; }
 
@@ -377,11 +377,7 @@
   display: none !important; }
 
 /* line 121, ../sass/_global.scss */
-<<<<<<< HEAD
 .paused:not(.s-btn):not(.icon-btn) {
-=======
-.paused:not(.s-btn):not(.s-icon-btn) {
->>>>>>> db0cd9cf
   border-color: #c56f01 !important;
   color: #c56f01 !important; }
 
@@ -1057,30 +1053,13 @@
   display: inline-block;
   font-size: 0.8rem;
   vertical-align: middle; }
-<<<<<<< HEAD
-=======
-  /* line 241, ../sass/_mixins.scss */
-  .invoke-menu:hover {
-    color: #33ccff; }
->>>>>>> db0cd9cf
 
 /* line 60, ../sass/_icons.scss */
 .btn-menu .invoke-menu,
 .icon.major .invoke-menu {
   margin-left: 3px; }
 
-<<<<<<< HEAD
 /*
-=======
-/* line 70, ../sass/_icons.scss */
-.icon-buttons-main .invoke-menu {
-  color: #666666; }
-  /* line 241, ../sass/_mixins.scss */
-  .icon-buttons-main .invoke-menu:hover {
-    color: #999999; }
-
-/* line 78, ../sass/_icons.scss */
->>>>>>> db0cd9cf
 .object-header .type-icon {
     color: $colorKey;
 	margin-right: $interiorMarginSm;
@@ -1395,7 +1374,6 @@
     padding: 0 2.5px; }
 
 /*********************************** STYLE STYLES */
-<<<<<<< HEAD
 /* line 55, ../sass/controls/_buttons.scss */
 .btn,
 .s-btn,
@@ -1404,33 +1382,19 @@
   -moz-border-radius: 2px;
   -webkit-border-radius: 2px;
   border-radius: 2px;
-=======
-/* line 30, ../sass/controls/_buttons.scss */
-.s-btn, .s-icon-btn {
-  -moz-border-radius: 3px;
-  -webkit-border-radius: 3px;
-  border-radius: 3px;
->>>>>>> db0cd9cf
   -moz-box-sizing: border-box;
   -webkit-box-sizing: border-box;
   box-sizing: border-box;
   text-shadow: rgba(0, 0, 0, 0.3) 0 1px 1px;
-<<<<<<< HEAD
   cursor: pointer;
+  line-height: 1.2em;
   text-decoration: none; }
-  /* line 63, ../sass/controls/_buttons.scss */
+  /* line 64, ../sass/controls/_buttons.scss */
   .btn.major,
   .s-btn.major,
   .major.icon-btn,
   .major.s-icon-btn {
     background-image: url('data:image/svg+xml;base64,PD94bWwgdmVyc2lvbj0iMS4wIiBlbmNvZGluZz0idXRmLTgiPz4gPHN2ZyB2ZXJzaW9uPSIxLjEiIHhtbG5zPSJodHRwOi8vd3d3LnczLm9yZy8yMDAwL3N2ZyI+PGRlZnM+PGxpbmVhckdyYWRpZW50IGlkPSJncmFkIiBncmFkaWVudFVuaXRzPSJvYmplY3RCb3VuZGluZ0JveCIgeDE9IjAuNSIgeTE9IjAuMCIgeDI9IjAuNSIgeTI9IjEuMCI+PHN0b3Agb2Zmc2V0PSIwJSIgc3RvcC1jb2xvcj0iIzBhYzJmZiIvPjxzdG9wIG9mZnNldD0iMTAwJSIgc3RvcC1jb2xvcj0iIzAwYjRmMCIvPjwvbGluZWFyR3JhZGllbnQ+PC9kZWZzPjxyZWN0IHg9IjAiIHk9IjAiIHdpZHRoPSIxMDAlIiBoZWlnaHQ9IjEwMCUiIGZpbGw9InVybCgjZ3JhZCkiIC8+PC9zdmc+IA==');
-=======
-  line-height: 1.2em;
-  text-decoration: none; }
-  /* line 36, ../sass/controls/_buttons.scss */
-  .s-btn.s-very-subtle, .s-very-subtle.s-icon-btn {
-    background-image: url('data:image/svg+xml;base64,PD94bWwgdmVyc2lvbj0iMS4wIiBlbmNvZGluZz0idXRmLTgiPz4gPHN2ZyB2ZXJzaW9uPSIxLjEiIHhtbG5zPSJodHRwOi8vd3d3LnczLm9yZy8yMDAwL3N2ZyI+PGRlZnM+PGxpbmVhckdyYWRpZW50IGlkPSJncmFkIiBncmFkaWVudFVuaXRzPSJvYmplY3RCb3VuZGluZ0JveCIgeDE9IjAuNSIgeTE9IjAuMCIgeDI9IjAuNSIgeTI9IjEuMCI+PHN0b3Agb2Zmc2V0PSIwJSIgc3RvcC1jb2xvcj0iIzRkNGQ0ZCIvPjxzdG9wIG9mZnNldD0iMTAwJSIgc3RvcC1jb2xvcj0iIzQwNDA0MCIvPjwvbGluZWFyR3JhZGllbnQ+PC9kZWZzPjxyZWN0IHg9IjAiIHk9IjAiIHdpZHRoPSIxMDAlIiBoZWlnaHQ9IjEwMCUiIGZpbGw9InVybCgjZ3JhZCkiIC8+PC9zdmc+IA==');
->>>>>>> db0cd9cf
     background-size: 100%;
     background-image: -webkit-gradient(linear, 50% 0%, 50% 100%, color-stop(0%, #0ac2ff), color-stop(100%, #00b4f0));
     background-image: -moz-linear-gradient(#0ac2ff, #00b4f0);
@@ -1474,7 +1438,7 @@
     .major.btn-menu.icon-btn .invoke-menu,
     .major.btn-menu.s-icon-btn .invoke-menu {
       color: #52d4ff; }
-    /* line 68, ../sass/controls/_buttons.scss */
+    /* line 69, ../sass/controls/_buttons.scss */
     .btn.major:hover,
     .s-btn.major:hover,
     .major.icon-btn:hover,
@@ -1522,13 +1486,13 @@
       .major.icon-btn:hover.btn-menu .invoke-menu,
       .major.s-icon-btn:hover.btn-menu .invoke-menu {
         color: #6bdaff; }
-    /* line 72, ../sass/controls/_buttons.scss */
+    /* line 73, ../sass/controls/_buttons.scss */
     .btn.major .invoke-menu,
     .s-btn.major .invoke-menu,
     .major.icon-btn .invoke-menu,
     .major.s-icon-btn .invoke-menu {
       color: #ccf2ff; }
-  /* line 76, ../sass/controls/_buttons.scss */
+  /* line 77, ../sass/controls/_buttons.scss */
   .btn.subtle,
   .s-btn.subtle,
   .subtle.icon-btn,
@@ -1552,7 +1516,6 @@
     border-top: 1px solid #8a8a8a;
     color: #cccccc;
     display: inline-block; }
-<<<<<<< HEAD
     /* line 152, ../sass/_mixins.scss */
     .btn.subtle:not(.disabled):hover,
     .s-btn.subtle:not(.disabled):hover,
@@ -1577,7 +1540,7 @@
     .subtle.btn-menu.icon-btn .invoke-menu,
     .subtle.btn-menu.s-icon-btn .invoke-menu {
       color: #a8a8a8; }
-  /* line 79, ../sass/controls/_buttons.scss */
+  /* line 80, ../sass/controls/_buttons.scss */
   .btn.very-subtle, .btn.s-very-subtle,
   .s-btn.very-subtle,
   .very-subtle.icon-btn,
@@ -1637,7 +1600,7 @@
     .s-very-subtle.btn-menu.icon-btn .invoke-menu,
     .s-very-subtle.btn-menu.s-icon-btn .invoke-menu {
       color: #757575; }
-    /* line 82, ../sass/controls/_buttons.scss */
+    /* line 83, ../sass/controls/_buttons.scss */
     .btn.very-subtle.paused, .btn.s-very-subtle.paused,
     .s-btn.very-subtle.paused,
     .very-subtle.paused.icon-btn,
@@ -1697,7 +1660,7 @@
       .s-very-subtle.paused.btn-menu.icon-btn .invoke-menu,
       .s-very-subtle.paused.btn-menu.s-icon-btn .invoke-menu {
         color: #feb04d; }
-      /* line 84, ../sass/controls/_buttons.scss */
+      /* line 85, ../sass/controls/_buttons.scss */
       .btn.very-subtle.paused .icon:before, .btn.s-very-subtle.paused .icon:before,
       .s-btn.very-subtle.paused .icon:before,
       .very-subtle.paused.icon-btn .icon:before,
@@ -1707,101 +1670,36 @@
       .s-very-subtle.paused.s-icon-btn .icon:before {
         content: "\0000EF"; }
 
-/* line 91, ../sass/controls/_buttons.scss */
+/* line 92, ../sass/controls/_buttons.scss */
 .icon-btn,
 .s-icon-btn {
   font-size: 1em; }
-  /* line 95, ../sass/controls/_buttons.scss */
+  /* line 96, ../sass/controls/_buttons.scss */
   .icon-btn .icon,
   .s-icon-btn .icon {
     color: #0099cc; }
-  /* line 99, ../sass/controls/_buttons.scss */
+  /* line 100, ../sass/controls/_buttons.scss */
   .icon-btn.paused .icon,
   .s-icon-btn.paused .icon {
     color: #fff; }
-  /* line 107, ../sass/controls/_buttons.scss */
+  /* line 108, ../sass/controls/_buttons.scss */
   .icon-btn:not(.disabled):not(.paused):hover .icon,
   .s-icon-btn:not(.disabled):not(.paused):hover .icon {
     color: #33ccff; }
-  /* line 114, ../sass/controls/_buttons.scss */
+  /* line 115, ../sass/controls/_buttons.scss */
   .icon-btn.labeled,
   .s-icon-btn.labeled {
     padding: 0 3.75px; }
-    /* line 116, ../sass/controls/_buttons.scss */
+    /* line 117, ../sass/controls/_buttons.scss */
     .icon-btn.labeled .icon,
     .s-icon-btn.labeled .icon {
       font-size: 1.5em; }
-    /* line 119, ../sass/controls/_buttons.scss */
+    /* line 120, ../sass/controls/_buttons.scss */
     .icon-btn.labeled .title-label,
     .s-icon-btn.labeled .title-label {
       margin-left: 5px; }
-  /* line 125, ../sass/controls/_buttons.scss */
+  /* line 126, ../sass/controls/_buttons.scss */
   .icon-btn.pause-play.paused,
-=======
-    /* line 144, ../sass/_mixins.scss */
-    .s-btn.s-very-subtle:hover, .s-very-subtle.s-icon-btn:hover {
-      background-image: url('data:image/svg+xml;base64,PD94bWwgdmVyc2lvbj0iMS4wIiBlbmNvZGluZz0idXRmLTgiPz4gPHN2ZyB2ZXJzaW9uPSIxLjEiIHhtbG5zPSJodHRwOi8vd3d3LnczLm9yZy8yMDAwL3N2ZyI+PGRlZnM+PGxpbmVhckdyYWRpZW50IGlkPSJncmFkIiBncmFkaWVudFVuaXRzPSJvYmplY3RCb3VuZGluZ0JveCIgeDE9IjAuNSIgeTE9IjAuMCIgeDI9IjAuNSIgeTI9IjEuMCI+PHN0b3Agb2Zmc2V0PSIwJSIgc3RvcC1jb2xvcj0iIzY2NjY2NiIvPjxzdG9wIG9mZnNldD0iMTAwJSIgc3RvcC1jb2xvcj0iIzU5NTk1OSIvPjwvbGluZWFyR3JhZGllbnQ+PC9kZWZzPjxyZWN0IHg9IjAiIHk9IjAiIHdpZHRoPSIxMDAlIiBoZWlnaHQ9IjEwMCUiIGZpbGw9InVybCgjZ3JhZCkiIC8+PC9zdmc+IA==');
-      background-size: 100%;
-      background-image: -webkit-gradient(linear, 50% 0%, 50% 100%, color-stop(0%, #666666), color-stop(100%, #595959));
-      background-image: -moz-linear-gradient(#666666, #595959);
-      background-image: -webkit-linear-gradient(#666666, #595959);
-      background-image: linear-gradient(#666666, #595959); }
-    /* line 38, ../sass/controls/_buttons.scss */
-    .s-btn.s-very-subtle.paused, .s-very-subtle.paused.s-icon-btn {
-      background-image: url('data:image/svg+xml;base64,PD94bWwgdmVyc2lvbj0iMS4wIiBlbmNvZGluZz0idXRmLTgiPz4gPHN2ZyB2ZXJzaW9uPSIxLjEiIHhtbG5zPSJodHRwOi8vd3d3LnczLm9yZy8yMDAwL3N2ZyI+PGRlZnM+PGxpbmVhckdyYWRpZW50IGlkPSJncmFkIiBncmFkaWVudFVuaXRzPSJvYmplY3RCb3VuZGluZ0JveCIgeDE9IjAuNSIgeTE9IjAuMCIgeDI9IjAuNSIgeTI9IjEuMCI+PHN0b3Agb2Zmc2V0PSIwJSIgc3RvcC1jb2xvcj0iI2Y4OGMwMSIvPjxzdG9wIG9mZnNldD0iMTAwJSIgc3RvcC1jb2xvcj0iI2RlN2QwMSIvPjwvbGluZWFyR3JhZGllbnQ+PC9kZWZzPjxyZWN0IHg9IjAiIHk9IjAiIHdpZHRoPSIxMDAlIiBoZWlnaHQ9IjEwMCUiIGZpbGw9InVybCgjZ3JhZCkiIC8+PC9zdmc+IA==');
-      background-size: 100%;
-      background-image: -webkit-gradient(linear, 50% 0%, 50% 100%, color-stop(0%, #f88c01), color-stop(100%, #de7d01));
-      background-image: -moz-linear-gradient(#f88c01, #de7d01);
-      background-image: -webkit-linear-gradient(#f88c01, #de7d01);
-      background-image: linear-gradient(#f88c01, #de7d01);
-      -moz-border-radius: 3px;
-      -webkit-border-radius: 3px;
-      border-radius: 3px;
-      -moz-box-sizing: border-box;
-      -webkit-box-sizing: border-box;
-      box-sizing: border-box;
-      -moz-box-shadow: rgba(0, 0, 0, 0.3) 0 1px 3px;
-      -webkit-box-shadow: rgba(0, 0, 0, 0.3) 0 1px 3px;
-      box-shadow: rgba(0, 0, 0, 0.3) 0 1px 3px;
-      border: none;
-      border-top: 1px solid #fea32e;
-      color: #fff;
-      display: inline-block; }
-      /* line 144, ../sass/_mixins.scss */
-      .s-btn.s-very-subtle.paused:hover, .s-very-subtle.paused.s-icon-btn:hover {
-        background-image: url('data:image/svg+xml;base64,PD94bWwgdmVyc2lvbj0iMS4wIiBlbmNvZGluZz0idXRmLTgiPz4gPHN2ZyB2ZXJzaW9uPSIxLjEiIHhtbG5zPSJodHRwOi8vd3d3LnczLm9yZy8yMDAwL3N2ZyI+PGRlZnM+PGxpbmVhckdyYWRpZW50IGlkPSJncmFkIiBncmFkaWVudFVuaXRzPSJvYmplY3RCb3VuZGluZ0JveCIgeDE9IjAuNSIgeTE9IjAuMCIgeDI9IjAuNSIgeTI9IjEuMCI+PHN0b3Agb2Zmc2V0PSIwJSIgc3RvcC1jb2xvcj0iI2ZlYTMyZSIvPjxzdG9wIG9mZnNldD0iMTAwJSIgc3RvcC1jb2xvcj0iI2ZlOTgxNSIvPjwvbGluZWFyR3JhZGllbnQ+PC9kZWZzPjxyZWN0IHg9IjAiIHk9IjAiIHdpZHRoPSIxMDAlIiBoZWlnaHQ9IjEwMCUiIGZpbGw9InVybCgjZ3JhZCkiIC8+PC9zdmc+IA==');
-        background-size: 100%;
-        background-image: -webkit-gradient(linear, 50% 0%, 50% 100%, color-stop(0%, #fea32e), color-stop(100%, #fe9815));
-        background-image: -moz-linear-gradient(#fea32e, #fe9815);
-        background-image: -webkit-linear-gradient(#fea32e, #fe9815);
-        background-image: linear-gradient(#fea32e, #fe9815); }
-      /* line 40, ../sass/controls/_buttons.scss */
-      .s-btn.s-very-subtle.paused .icon:before, .s-very-subtle.paused.s-icon-btn .icon:before {
-        content: "\0000EF"; }
-
-/* line 47, ../sass/controls/_buttons.scss */
-.s-icon-btn {
-  font-size: 1.2em; }
-  /* line 50, ../sass/controls/_buttons.scss */
-  .s-icon-btn .icon {
-    color: #0099cc; }
-  /* line 54, ../sass/controls/_buttons.scss */
-  .s-icon-btn.paused .icon {
-    color: #fff; }
-  /* line 62, ../sass/controls/_buttons.scss */
-  .s-icon-btn:not(.disabled):not(.paused):hover .icon {
-    color: #33ccff; }
-  /* line 69, ../sass/controls/_buttons.scss */
-  .s-icon-btn.labeled {
-    padding: 0 3.75px; }
-    /* line 71, ../sass/controls/_buttons.scss */
-    .s-icon-btn.labeled .icon {
-      font-size: 1.5em; }
-    /* line 74, ../sass/controls/_buttons.scss */
-    .s-icon-btn.labeled .title-label {
-      margin-left: 5px; }
-  /* line 80, ../sass/controls/_buttons.scss */
->>>>>>> db0cd9cf
   .s-icon-btn.pause-play.paused {
     -moz-animation-name: pulse;
     -webkit-animation-name: pulse;
@@ -1818,30 +1716,19 @@
     -moz-animation-timing-function: ease-in-out;
     -webkit-animation-timing-function: ease-in-out;
     animation-timing-function: ease-in-out; }
-<<<<<<< HEAD
-  /* line 128, ../sass/controls/_buttons.scss */
+  /* line 129, ../sass/controls/_buttons.scss */
   .icon-btn.pause-play .icon:before,
   .s-icon-btn.pause-play .icon:before {
     content: "\0000F1"; }
-  /* line 134, ../sass/controls/_buttons.scss */
+  /* line 135, ../sass/controls/_buttons.scss */
   .icon-btn.show-thumbs .icon:before,
-=======
-  /* line 83, ../sass/controls/_buttons.scss */
-  .s-icon-btn.pause-play .icon:before {
-    content: "\0000F1"; }
-  /* line 89, ../sass/controls/_buttons.scss */
->>>>>>> db0cd9cf
   .s-icon-btn.show-thumbs .icon:before {
     content: "\000039"; }
 
 /*********************************** LAYOUT STYLES */
-<<<<<<< HEAD
-/* line 141, ../sass/controls/_buttons.scss */
+/* line 142, ../sass/controls/_buttons.scss */
 span.btn,
 span.btn span,
-=======
-/* line 96, ../sass/controls/_buttons.scss */
->>>>>>> db0cd9cf
 span.l-btn,
 span.l-btn span,
 a.btn,
@@ -1850,13 +1737,13 @@
 a.l-btn span {
   display: inline-block; }
 
-/* line 103, ../sass/controls/_buttons.scss */
+/* line 153, ../sass/controls/_buttons.scss */
 .l-btn {
   padding: 0 7.5px; }
-  /* line 105, ../sass/controls/_buttons.scss */
+  /* line 155, ../sass/controls/_buttons.scss */
   .l-btn.sm {
     padding: 0 5px; }
-  /* line 108, ../sass/controls/_buttons.scss */
+  /* line 158, ../sass/controls/_buttons.scss */
   .l-btn.vsm {
     padding: 0 2.5px; }
 
@@ -2042,186 +1929,7 @@
     overflow-y: auto;
     overflow-x: hidden; }
 
-<<<<<<< HEAD
 /* line 105, ../sass/controls/_controls.scss */
-=======
-/* line 95, ../sass/controls/_controls.scss */
-.btn {
-  -moz-border-radius: 3px;
-  -webkit-border-radius: 3px;
-  border-radius: 3px;
-  -moz-box-sizing: border-box;
-  -webkit-box-sizing: border-box;
-  box-sizing: border-box;
-  text-shadow: rgba(0, 0, 0, 0.3) 0 1px 1px;
-  padding: 0 10px;
-  text-decoration: none; }
-  /* line 105, ../sass/controls/_controls.scss */
-  .btn.create-btn {
-    height: 25px;
-    line-height: 25px;
-    padding: 0 22.5px; }
-    /* line 112, ../sass/controls/_controls.scss */
-    .btn.create-btn .menu {
-      margin-left: -22.5px; }
-    /* line 115, ../sass/controls/_controls.scss */
-    .btn.create-btn .ui-symbol.major {
-      font-size: 1.1em; }
-  /* line 119, ../sass/controls/_controls.scss */
-  .btn.major {
-    background-image: url('data:image/svg+xml;base64,PD94bWwgdmVyc2lvbj0iMS4wIiBlbmNvZGluZz0idXRmLTgiPz4gPHN2ZyB2ZXJzaW9uPSIxLjEiIHhtbG5zPSJodHRwOi8vd3d3LnczLm9yZy8yMDAwL3N2ZyI+PGRlZnM+PGxpbmVhckdyYWRpZW50IGlkPSJncmFkIiBncmFkaWVudFVuaXRzPSJvYmplY3RCb3VuZGluZ0JveCIgeDE9IjAuNSIgeTE9IjAuMCIgeDI9IjAuNSIgeTI9IjEuMCI+PHN0b3Agb2Zmc2V0PSIwJSIgc3RvcC1jb2xvcj0iIzAwYmZmZiIvPjxzdG9wIG9mZnNldD0iMTAwJSIgc3RvcC1jb2xvcj0iIzAwYWNlNiIvPjwvbGluZWFyR3JhZGllbnQ+PC9kZWZzPjxyZWN0IHg9IjAiIHk9IjAiIHdpZHRoPSIxMDAlIiBoZWlnaHQ9IjEwMCUiIGZpbGw9InVybCgjZ3JhZCkiIC8+PC9zdmc+IA==');
-    background-size: 100%;
-    background-image: -webkit-gradient(linear, 50% 0%, 50% 100%, color-stop(0%, #00bfff), color-stop(100%, #00ace6));
-    background-image: -moz-linear-gradient(#00bfff, #00ace6);
-    background-image: -webkit-linear-gradient(#00bfff, #00ace6);
-    background-image: linear-gradient(#00bfff, #00ace6);
-    -moz-border-radius: 3px;
-    -webkit-border-radius: 3px;
-    border-radius: 3px;
-    -moz-box-sizing: border-box;
-    -webkit-box-sizing: border-box;
-    box-sizing: border-box;
-    -moz-box-shadow: rgba(0, 0, 0, 0.3) 0 1px 3px;
-    -webkit-box-shadow: rgba(0, 0, 0, 0.3) 0 1px 3px;
-    box-shadow: rgba(0, 0, 0, 0.3) 0 1px 3px;
-    border: none;
-    border-top: 1px solid #33ccff;
-    color: #999;
-    display: inline-block;
-    background-image: url('data:image/svg+xml;base64,PD94bWwgdmVyc2lvbj0iMS4wIiBlbmNvZGluZz0idXRmLTgiPz4gPHN2ZyB2ZXJzaW9uPSIxLjEiIHhtbG5zPSJodHRwOi8vd3d3LnczLm9yZy8yMDAwL3N2ZyI+PGRlZnM+PGxpbmVhckdyYWRpZW50IGlkPSJncmFkIiBncmFkaWVudFVuaXRzPSJvYmplY3RCb3VuZGluZ0JveCIgeDE9IjAuNSIgeTE9IjAuMCIgeDI9IjAuNSIgeTI9IjEuMCI+PHN0b3Agb2Zmc2V0PSIwJSIgc3RvcC1jb2xvcj0iIzMzY2NmZiIvPjxzdG9wIG9mZnNldD0iMTAwJSIgc3RvcC1jb2xvcj0iIzAwOTljYyIvPjwvbGluZWFyR3JhZGllbnQ+PC9kZWZzPjxyZWN0IHg9IjAiIHk9IjAiIHdpZHRoPSIxMDAlIiBoZWlnaHQ9IjEwMCUiIGZpbGw9InVybCgjZ3JhZCkiIC8+PC9zdmc+IA==');
-    background-size: 100%;
-    background-image: -webkit-gradient(linear, 50% 0%, 50% 100%, color-stop(0%, #33ccff), color-stop(100%, #0099cc));
-    background-image: -moz-linear-gradient(#33ccff, #0099cc);
-    background-image: -webkit-linear-gradient(#33ccff, #0099cc);
-    background-image: linear-gradient(#33ccff, #0099cc);
-    color: #ccf2ff; }
-    /* line 197, ../sass/_mixins.scss */
-    .btn.major:not(.disabled):hover {
-      background-image: url('data:image/svg+xml;base64,PD94bWwgdmVyc2lvbj0iMS4wIiBlbmNvZGluZz0idXRmLTgiPz4gPHN2ZyB2ZXJzaW9uPSIxLjEiIHhtbG5zPSJodHRwOi8vd3d3LnczLm9yZy8yMDAwL3N2ZyI+PGRlZnM+PGxpbmVhckdyYWRpZW50IGlkPSJncmFkIiBncmFkaWVudFVuaXRzPSJvYmplY3RCb3VuZGluZ0JveCIgeDE9IjAuNSIgeTE9IjAuMCIgeDI9IjAuNSIgeTI9IjEuMCI+PHN0b3Agb2Zmc2V0PSIwJSIgc3RvcC1jb2xvcj0iIzY2ZDlmZiIvPjxzdG9wIG9mZnNldD0iMTAwJSIgc3RvcC1jb2xvcj0iIzAwYmZmZiIvPjwvbGluZWFyR3JhZGllbnQ+PC9kZWZzPjxyZWN0IHg9IjAiIHk9IjAiIHdpZHRoPSIxMDAlIiBoZWlnaHQ9IjEwMCUiIGZpbGw9InVybCgjZ3JhZCkiIC8+PC9zdmc+IA==');
-      background-size: 100%;
-      background-image: -webkit-gradient(linear, 50% 0%, 50% 100%, color-stop(0%, #66d9ff), color-stop(100%, #00bfff));
-      background-image: -moz-linear-gradient(#66d9ff, #00bfff);
-      background-image: -webkit-linear-gradient(#66d9ff, #00bfff);
-      background-image: linear-gradient(#66d9ff, #00bfff); }
-    /* line 124, ../sass/controls/_controls.scss */
-    .btn.major:hover {
-      background-image: url('data:image/svg+xml;base64,PD94bWwgdmVyc2lvbj0iMS4wIiBlbmNvZGluZz0idXRmLTgiPz4gPHN2ZyB2ZXJzaW9uPSIxLjEiIHhtbG5zPSJodHRwOi8vd3d3LnczLm9yZy8yMDAwL3N2ZyI+PGRlZnM+PGxpbmVhckdyYWRpZW50IGlkPSJncmFkIiBncmFkaWVudFVuaXRzPSJvYmplY3RCb3VuZGluZ0JveCIgeDE9IjAuNSIgeTE9IjAuMCIgeDI9IjAuNSIgeTI9IjEuMCI+PHN0b3Agb2Zmc2V0PSIwJSIgc3RvcC1jb2xvcj0iIzFhYzZmZiIvPjxzdG9wIG9mZnNldD0iMTAwJSIgc3RvcC1jb2xvcj0iIzAwYmZmZiIvPjwvbGluZWFyR3JhZGllbnQ+PC9kZWZzPjxyZWN0IHg9IjAiIHk9IjAiIHdpZHRoPSIxMDAlIiBoZWlnaHQ9IjEwMCUiIGZpbGw9InVybCgjZ3JhZCkiIC8+PC9zdmc+IA==');
-      background-size: 100%;
-      background-image: -webkit-gradient(linear, 50% 0%, 50% 100%, color-stop(0%, #1ac6ff), color-stop(100%, #00bfff));
-      background-image: -moz-linear-gradient(#1ac6ff, #00bfff);
-      background-image: -webkit-linear-gradient(#1ac6ff, #00bfff);
-      background-image: linear-gradient(#1ac6ff, #00bfff);
-      -moz-border-radius: 3px;
-      -webkit-border-radius: 3px;
-      border-radius: 3px;
-      -moz-box-sizing: border-box;
-      -webkit-box-sizing: border-box;
-      box-sizing: border-box;
-      -moz-box-shadow: rgba(0, 0, 0, 0.3) 0 1px 3px;
-      -webkit-box-shadow: rgba(0, 0, 0, 0.3) 0 1px 3px;
-      box-shadow: rgba(0, 0, 0, 0.3) 0 1px 3px;
-      border: none;
-      border-top: 1px solid #4dd2ff;
-      color: #999;
-      display: inline-block;
-      background-image: url('data:image/svg+xml;base64,PD94bWwgdmVyc2lvbj0iMS4wIiBlbmNvZGluZz0idXRmLTgiPz4gPHN2ZyB2ZXJzaW9uPSIxLjEiIHhtbG5zPSJodHRwOi8vd3d3LnczLm9yZy8yMDAwL3N2ZyI+PGRlZnM+PGxpbmVhckdyYWRpZW50IGlkPSJncmFkIiBncmFkaWVudFVuaXRzPSJvYmplY3RCb3VuZGluZ0JveCIgeDE9IjAuNSIgeTE9IjAuMCIgeDI9IjAuNSIgeTI9IjEuMCI+PHN0b3Agb2Zmc2V0PSIwJSIgc3RvcC1jb2xvcj0iIzRkZDJmZiIvPjxzdG9wIG9mZnNldD0iMTAwJSIgc3RvcC1jb2xvcj0iIzAwYWNlNiIvPjwvbGluZWFyR3JhZGllbnQ+PC9kZWZzPjxyZWN0IHg9IjAiIHk9IjAiIHdpZHRoPSIxMDAlIiBoZWlnaHQ9IjEwMCUiIGZpbGw9InVybCgjZ3JhZCkiIC8+PC9zdmc+IA==');
-      background-size: 100%;
-      background-image: -webkit-gradient(linear, 50% 0%, 50% 100%, color-stop(0%, #4dd2ff), color-stop(100%, #00ace6));
-      background-image: -moz-linear-gradient(#4dd2ff, #00ace6);
-      background-image: -webkit-linear-gradient(#4dd2ff, #00ace6);
-      background-image: linear-gradient(#4dd2ff, #00ace6);
-      color: #ccf2ff; }
-      /* line 197, ../sass/_mixins.scss */
-      .btn.major:hover:not(.disabled):hover {
-        background-image: url('data:image/svg+xml;base64,PD94bWwgdmVyc2lvbj0iMS4wIiBlbmNvZGluZz0idXRmLTgiPz4gPHN2ZyB2ZXJzaW9uPSIxLjEiIHhtbG5zPSJodHRwOi8vd3d3LnczLm9yZy8yMDAwL3N2ZyI+PGRlZnM+PGxpbmVhckdyYWRpZW50IGlkPSJncmFkIiBncmFkaWVudFVuaXRzPSJvYmplY3RCb3VuZGluZ0JveCIgeDE9IjAuNSIgeTE9IjAuMCIgeDI9IjAuNSIgeTI9IjEuMCI+PHN0b3Agb2Zmc2V0PSIwJSIgc3RvcC1jb2xvcj0iIzgwZGZmZiIvPjxzdG9wIG9mZnNldD0iMTAwJSIgc3RvcC1jb2xvcj0iIzFhYzZmZiIvPjwvbGluZWFyR3JhZGllbnQ+PC9kZWZzPjxyZWN0IHg9IjAiIHk9IjAiIHdpZHRoPSIxMDAlIiBoZWlnaHQ9IjEwMCUiIGZpbGw9InVybCgjZ3JhZCkiIC8+PC9zdmc+IA==');
-        background-size: 100%;
-        background-image: -webkit-gradient(linear, 50% 0%, 50% 100%, color-stop(0%, #80dfff), color-stop(100%, #1ac6ff));
-        background-image: -moz-linear-gradient(#80dfff, #1ac6ff);
-        background-image: -webkit-linear-gradient(#80dfff, #1ac6ff);
-        background-image: linear-gradient(#80dfff, #1ac6ff); }
-    /* line 128, ../sass/controls/_controls.scss */
-    .btn.major .invoke-menu {
-      color: #ccf2ff; }
-  /* line 132, ../sass/controls/_controls.scss */
-  .btn.normal {
-    padding: 11.25px 15.75px; }
-  /* line 136, ../sass/controls/_controls.scss */
-  .btn.outline:hover {
-    background: rgba(255, 255, 255, 0.1); }
-  /* line 140, ../sass/controls/_controls.scss */
-  .btn.subtle {
-    background-image: url('data:image/svg+xml;base64,PD94bWwgdmVyc2lvbj0iMS4wIiBlbmNvZGluZz0idXRmLTgiPz4gPHN2ZyB2ZXJzaW9uPSIxLjEiIHhtbG5zPSJodHRwOi8vd3d3LnczLm9yZy8yMDAwL3N2ZyI+PGRlZnM+PGxpbmVhckdyYWRpZW50IGlkPSJncmFkIiBncmFkaWVudFVuaXRzPSJvYmplY3RCb3VuZGluZ0JveCIgeDE9IjAuNSIgeTE9IjAuMCIgeDI9IjAuNSIgeTI9IjEuMCI+PHN0b3Agb2Zmc2V0PSIwJSIgc3RvcC1jb2xvcj0iIzgwODA4MCIvPjxzdG9wIG9mZnNldD0iMTAwJSIgc3RvcC1jb2xvcj0iIzczNzM3MyIvPjwvbGluZWFyR3JhZGllbnQ+PC9kZWZzPjxyZWN0IHg9IjAiIHk9IjAiIHdpZHRoPSIxMDAlIiBoZWlnaHQ9IjEwMCUiIGZpbGw9InVybCgjZ3JhZCkiIC8+PC9zdmc+IA==');
-    background-size: 100%;
-    background-image: -webkit-gradient(linear, 50% 0%, 50% 100%, color-stop(0%, #808080), color-stop(100%, #737373));
-    background-image: -moz-linear-gradient(#808080, #737373);
-    background-image: -webkit-linear-gradient(#808080, #737373);
-    background-image: linear-gradient(#808080, #737373);
-    -moz-border-radius: 3px;
-    -webkit-border-radius: 3px;
-    border-radius: 3px;
-    -moz-box-sizing: border-box;
-    -webkit-box-sizing: border-box;
-    box-sizing: border-box;
-    -moz-box-shadow: rgba(0, 0, 0, 0.3) 0 1px 3px;
-    -webkit-box-shadow: rgba(0, 0, 0, 0.3) 0 1px 3px;
-    box-shadow: rgba(0, 0, 0, 0.3) 0 1px 3px;
-    border: none;
-    border-top: 1px solid #999999;
-    color: #cccccc;
-    display: inline-block; }
-    /* line 189, ../sass/_mixins.scss */
-    .btn.subtle:not(.disabled):hover {
-      background-image: url('data:image/svg+xml;base64,PD94bWwgdmVyc2lvbj0iMS4wIiBlbmNvZGluZz0idXRmLTgiPz4gPHN2ZyB2ZXJzaW9uPSIxLjEiIHhtbG5zPSJodHRwOi8vd3d3LnczLm9yZy8yMDAwL3N2ZyI+PGRlZnM+PGxpbmVhckdyYWRpZW50IGlkPSJncmFkIiBncmFkaWVudFVuaXRzPSJvYmplY3RCb3VuZGluZ0JveCIgeDE9IjAuNSIgeTE9IjAuMCIgeDI9IjAuNSIgeTI9IjEuMCI+PHN0b3Agb2Zmc2V0PSIwJSIgc3RvcC1jb2xvcj0iIzk5OTk5OSIvPjxzdG9wIG9mZnNldD0iMTAwJSIgc3RvcC1jb2xvcj0iIzgwODA4MCIvPjwvbGluZWFyR3JhZGllbnQ+PC9kZWZzPjxyZWN0IHg9IjAiIHk9IjAiIHdpZHRoPSIxMDAlIiBoZWlnaHQ9IjEwMCUiIGZpbGw9InVybCgjZ3JhZCkiIC8+PC9zdmc+IA==');
-      background-size: 100%;
-      background-image: -webkit-gradient(linear, 50% 0%, 50% 100%, color-stop(0%, #999999), color-stop(100%, #808080));
-      background-image: -moz-linear-gradient(#999999, #808080);
-      background-image: -webkit-linear-gradient(#999999, #808080);
-      background-image: linear-gradient(#999999, #808080); }
-  /* line 144, ../sass/controls/_controls.scss */
-  .btn.very-subtle {
-    background-image: url('data:image/svg+xml;base64,PD94bWwgdmVyc2lvbj0iMS4wIiBlbmNvZGluZz0idXRmLTgiPz4gPHN2ZyB2ZXJzaW9uPSIxLjEiIHhtbG5zPSJodHRwOi8vd3d3LnczLm9yZy8yMDAwL3N2ZyI+PGRlZnM+PGxpbmVhckdyYWRpZW50IGlkPSJncmFkIiBncmFkaWVudFVuaXRzPSJvYmplY3RCb3VuZGluZ0JveCIgeDE9IjAuNSIgeTE9IjAuMCIgeDI9IjAuNSIgeTI9IjEuMCI+PHN0b3Agb2Zmc2V0PSIwJSIgc3RvcC1jb2xvcj0iIzRkNGQ0ZCIvPjxzdG9wIG9mZnNldD0iMTAwJSIgc3RvcC1jb2xvcj0iIzQwNDA0MCIvPjwvbGluZWFyR3JhZGllbnQ+PC9kZWZzPjxyZWN0IHg9IjAiIHk9IjAiIHdpZHRoPSIxMDAlIiBoZWlnaHQ9IjEwMCUiIGZpbGw9InVybCgjZ3JhZCkiIC8+PC9zdmc+IA==');
-    background-size: 100%;
-    background-image: -webkit-gradient(linear, 50% 0%, 50% 100%, color-stop(0%, #4d4d4d), color-stop(100%, #404040));
-    background-image: -moz-linear-gradient(#4d4d4d, #404040);
-    background-image: -webkit-linear-gradient(#4d4d4d, #404040);
-    background-image: linear-gradient(#4d4d4d, #404040);
-    -moz-border-radius: 3px;
-    -webkit-border-radius: 3px;
-    border-radius: 3px;
-    -moz-box-sizing: border-box;
-    -webkit-box-sizing: border-box;
-    box-sizing: border-box;
-    -moz-box-shadow: rgba(0, 0, 0, 0.3) 0 1px 3px;
-    -webkit-box-shadow: rgba(0, 0, 0, 0.3) 0 1px 3px;
-    box-shadow: rgba(0, 0, 0, 0.3) 0 1px 3px;
-    border: none;
-    border-top: 1px solid #666666;
-    color: #b3b3b3;
-    display: inline-block; }
-    /* line 189, ../sass/_mixins.scss */
-    .btn.very-subtle:not(.disabled):hover {
-      background-image: url('data:image/svg+xml;base64,PD94bWwgdmVyc2lvbj0iMS4wIiBlbmNvZGluZz0idXRmLTgiPz4gPHN2ZyB2ZXJzaW9uPSIxLjEiIHhtbG5zPSJodHRwOi8vd3d3LnczLm9yZy8yMDAwL3N2ZyI+PGRlZnM+PGxpbmVhckdyYWRpZW50IGlkPSJncmFkIiBncmFkaWVudFVuaXRzPSJvYmplY3RCb3VuZGluZ0JveCIgeDE9IjAuNSIgeTE9IjAuMCIgeDI9IjAuNSIgeTI9IjEuMCI+PHN0b3Agb2Zmc2V0PSIwJSIgc3RvcC1jb2xvcj0iIzY2NjY2NiIvPjxzdG9wIG9mZnNldD0iMTAwJSIgc3RvcC1jb2xvcj0iIzRkNGQ0ZCIvPjwvbGluZWFyR3JhZGllbnQ+PC9kZWZzPjxyZWN0IHg9IjAiIHk9IjAiIHdpZHRoPSIxMDAlIiBoZWlnaHQ9IjEwMCUiIGZpbGw9InVybCgjZ3JhZCkiIC8+PC9zdmc+IA==');
-      background-size: 100%;
-      background-image: -webkit-gradient(linear, 50% 0%, 50% 100%, color-stop(0%, #666666), color-stop(100%, #4d4d4d));
-      background-image: -moz-linear-gradient(#666666, #4d4d4d);
-      background-image: -webkit-linear-gradient(#666666, #4d4d4d);
-      background-image: linear-gradient(#666666, #4d4d4d); }
-  /* line 147, ../sass/controls/_controls.scss */
-  .btn.lg {
-    -moz-border-radius: 4.5px;
-    -webkit-border-radius: 4.5px;
-    border-radius: 4.5px;
-    font-size: 1.2em;
-    padding: 7px 25px; }
-  /* line 153, ../sass/controls/_controls.scss */
-  .btn.icon-btn .icon {
-    color: #0099cc; }
-  /* line 157, ../sass/controls/_controls.scss */
-  .btn.icon-btn:not(.disabled):hover .icon {
-    color: #33ccff; }
-
-/* line 165, ../sass/controls/_controls.scss */
->>>>>>> db0cd9cf
 .btn-bar .btn,
 .btn-bar .btn-set,
 .btn-bar .t-btn {
@@ -2248,18 +1956,13 @@
     border-left: none;
     padding-left: 0; }
 
-<<<<<<< HEAD
 /* line 142, ../sass/controls/_controls.scss */
-=======
-/* line 202, ../sass/controls/_controls.scss */
->>>>>>> db0cd9cf
 .l-local-controls {
   position: absolute;
   top: 5px;
   right: 5px;
   z-index: 5; }
 
-<<<<<<< HEAD
 /* line 152, ../sass/controls/_controls.scss */
 .s-local-controls {
   font-size: 0.7rem; }
@@ -2269,17 +1972,6 @@
   display: inline-block;
   position: relative; }
   /* line 160, ../sass/controls/_controls.scss */
-=======
-/* line 211, ../sass/controls/_controls.scss */
-.s-local-controls {
-  font-size: 0.7rem; }
-
-/* line 215, ../sass/controls/_controls.scss */
-.btn-set {
-  display: inline-block;
-  position: relative; }
-  /* line 219, ../sass/controls/_controls.scss */
->>>>>>> db0cd9cf
   .btn-set .btn,
   .btn-set .t-btn {
     -moz-border-radius: 0;
@@ -2287,7 +1979,6 @@
     border-radius: 0;
     border-left: 1px solid #666666;
     margin-left: 0; }
-<<<<<<< HEAD
     /* line 165, ../sass/controls/_controls.scss */
     .btn-set .btn:first-child,
     .btn-set .t-btn:first-child {
@@ -2309,29 +2000,6 @@
       border-bottom-right-radius: 2px; }
 
 /* line 175, ../sass/controls/_controls.scss */
-=======
-    /* line 224, ../sass/controls/_controls.scss */
-    .btn-set .btn:first-child,
-    .btn-set .t-btn:first-child {
-      border-left: none;
-      -moz-border-radius-topleft: 3px;
-      -webkit-border-top-left-radius: 3px;
-      border-top-left-radius: 3px;
-      -moz-border-radius-bottomleft: 3px;
-      -webkit-border-bottom-left-radius: 3px;
-      border-bottom-left-radius: 3px; }
-    /* line 228, ../sass/controls/_controls.scss */
-    .btn-set .btn:last-child,
-    .btn-set .t-btn:last-child {
-      -moz-border-radius-topright: 3px;
-      -webkit-border-top-right-radius: 3px;
-      border-top-right-radius: 3px;
-      -moz-border-radius-bottomright: 3px;
-      -webkit-border-bottom-right-radius: 3px;
-      border-bottom-right-radius: 3px; }
-
-/* line 234, ../sass/controls/_controls.scss */
->>>>>>> db0cd9cf
 .object-browse-bar .btn,
 .object-browse-bar .t-btn,
 .top-bar .buttons-main .btn,
@@ -2342,11 +2010,7 @@
   font-size: 11.25px;
   height: 25px;
   line-height: 25px; }
-<<<<<<< HEAD
   /* line 186, ../sass/controls/_controls.scss */
-=======
-  /* line 245, ../sass/controls/_controls.scss */
->>>>>>> db0cd9cf
   .object-browse-bar .btn .icon:not(.invoke-menu),
   .object-browse-bar .t-btn .icon:not(.invoke-menu),
   .top-bar .buttons-main .btn .icon:not(.invoke-menu),
@@ -2356,11 +2020,7 @@
     font-size: 150%;
     vertical-align: middle; }
 
-<<<<<<< HEAD
 /* line 194, ../sass/controls/_controls.scss */
-=======
-/* line 253, ../sass/controls/_controls.scss */
->>>>>>> db0cd9cf
 label.checkbox.custom {
   cursor: pointer;
   display: inline-block;
@@ -2369,21 +2029,13 @@
   padding-left: 19px;
   position: relative;
   vertical-align: top; }
-<<<<<<< HEAD
   /* line 205, ../sass/controls/_controls.scss */
-=======
-  /* line 264, ../sass/controls/_controls.scss */
->>>>>>> db0cd9cf
   label.checkbox.custom em {
     color: #999;
     display: inline-block;
     height: 14px;
     min-width: 14px; }
-<<<<<<< HEAD
     /* line 210, ../sass/controls/_controls.scss */
-=======
-    /* line 269, ../sass/controls/_controls.scss */
->>>>>>> db0cd9cf
     label.checkbox.custom em:before {
       -moz-border-radius: 1.5px;
       -webkit-border-radius: 1.5px;
@@ -2402,18 +2054,13 @@
       top: 0;
       position: absolute;
       text-align: center; }
-<<<<<<< HEAD
   /* line 228, ../sass/controls/_controls.scss */
-=======
-  /* line 287, ../sass/controls/_controls.scss */
->>>>>>> db0cd9cf
   label.checkbox.custom.no-text {
     overflow: hidden;
     margin-right: 0;
     padding-left: 0;
     height: 14px;
     width: 14px; }
-<<<<<<< HEAD
     /* line 234, ../sass/controls/_controls.scss */
     label.checkbox.custom.no-text em {
       overflow: hidden; }
@@ -2421,21 +2068,11 @@
   label.checkbox.custom input {
     display: none; }
     /* line 240, ../sass/controls/_controls.scss */
-=======
-    /* line 293, ../sass/controls/_controls.scss */
-    label.checkbox.custom.no-text em {
-      overflow: hidden; }
-  /* line 297, ../sass/controls/_controls.scss */
-  label.checkbox.custom input {
-    display: none; }
-    /* line 299, ../sass/controls/_controls.scss */
->>>>>>> db0cd9cf
     label.checkbox.custom input:checked ~ em:before {
       background: #0099cc;
       color: #ccf2ff;
       content: "2"; }
 
-<<<<<<< HEAD
 /* line 248, ../sass/controls/_controls.scss */
 .input-labeled {
   margin-left: 5px; }
@@ -2455,38 +2092,13 @@
   margin-left: 5px; }
 
 /* line 267, ../sass/controls/_controls.scss */
-=======
-/* line 307, ../sass/controls/_controls.scss */
-.input-labeled {
-  margin-left: 5px; }
-  /* line 309, ../sass/controls/_controls.scss */
-  .input-labeled label {
-    display: inline-block;
-    margin-right: 3px; }
-  /* line 313, ../sass/controls/_controls.scss */
-  .input-labeled.inline {
-    display: inline-block; }
-  /* line 316, ../sass/controls/_controls.scss */
-  .input-labeled:first-child {
-    margin-left: 0; }
-
-/* line 321, ../sass/controls/_controls.scss */
-.btn-menu label.checkbox.custom {
-  margin-left: 5px; }
-
-/* line 326, ../sass/controls/_controls.scss */
->>>>>>> db0cd9cf
 .item .checkbox.checked label {
   -moz-box-shadow: none;
   -webkit-box-shadow: none;
   box-shadow: none;
   border-bottom: none; }
 
-<<<<<<< HEAD
 /* line 273, ../sass/controls/_controls.scss */
-=======
-/* line 332, ../sass/controls/_controls.scss */
->>>>>>> db0cd9cf
 .btn-menu {
   background-image: url('data:image/svg+xml;base64,PD94bWwgdmVyc2lvbj0iMS4wIiBlbmNvZGluZz0idXRmLTgiPz4gPHN2ZyB2ZXJzaW9uPSIxLjEiIHhtbG5zPSJodHRwOi8vd3d3LnczLm9yZy8yMDAwL3N2ZyI+PGRlZnM+PGxpbmVhckdyYWRpZW50IGlkPSJncmFkIiBncmFkaWVudFVuaXRzPSJvYmplY3RCb3VuZGluZ0JveCIgeDE9IjAuNSIgeTE9IjAuMCIgeDI9IjAuNSIgeTI9IjEuMCI+PHN0b3Agb2Zmc2V0PSIwJSIgc3RvcC1jb2xvcj0iIzUyNTI1MiIvPjxzdG9wIG9mZnNldD0iMTAwJSIgc3RvcC1jb2xvcj0iIzQ1NDU0NSIvPjwvbGluZWFyR3JhZGllbnQ+PC9kZWZzPjxyZWN0IHg9IjAiIHk9IjAiIHdpZHRoPSIxMDAlIiBoZWlnaHQ9IjEwMCUiIGZpbGw9InVybCgjZ3JhZCkiIC8+PC9zdmc+IA==');
   background-size: 100%;
@@ -2507,7 +2119,6 @@
   border-top: 1px solid #575757;
   color: #999;
   display: inline-block;
-<<<<<<< HEAD
   /*	height: $h;
   	line-height: $h;
   	&.dropdown {
@@ -2526,15 +2137,9 @@
   		}
   	}*/ }
   /* line 152, ../sass/_mixins.scss */
-=======
-  height: 20px;
-  line-height: 20px; }
-  /* line 189, ../sass/_mixins.scss */
->>>>>>> db0cd9cf
   .btn-menu:not(.disabled):hover {
     background-image: url('data:image/svg+xml;base64,PD94bWwgdmVyc2lvbj0iMS4wIiBlbmNvZGluZz0idXRmLTgiPz4gPHN2ZyB2ZXJzaW9uPSIxLjEiIHhtbG5zPSJodHRwOi8vd3d3LnczLm9yZy8yMDAwL3N2ZyI+PGRlZnM+PGxpbmVhckdyYWRpZW50IGlkPSJncmFkIiBncmFkaWVudFVuaXRzPSJvYmplY3RCb3VuZGluZ0JveCIgeDE9IjAuNSIgeTE9IjAuMCIgeDI9IjAuNSIgeTI9IjEuMCI+PHN0b3Agb2Zmc2V0PSIwJSIgc3RvcC1jb2xvcj0iIzYzNjM2MyIvPjxzdG9wIG9mZnNldD0iMTAwJSIgc3RvcC1jb2xvcj0iIzU3NTc1NyIvPjwvbGluZWFyR3JhZGllbnQ+PC9kZWZzPjxyZWN0IHg9IjAiIHk9IjAiIHdpZHRoPSIxMDAlIiBoZWlnaHQ9IjEwMCUiIGZpbGw9InVybCgjZ3JhZCkiIC8+PC9zdmc+IA==');
     background-size: 100%;
-<<<<<<< HEAD
     background-image: -webkit-gradient(linear, 50% 0%, 50% 100%, color-stop(0%, #636363), color-stop(100%, #575757));
     background-image: -moz-linear-gradient(#636363, #575757);
     background-image: -webkit-linear-gradient(#636363, #575757);
@@ -2553,64 +2158,24 @@
   .btn-menu .name {
     margin-left: 5px; }
   /* line 313, ../sass/controls/_controls.scss */
-=======
-    background-image: -webkit-gradient(linear, 50% 0%, 50% 100%, color-stop(0%, #666666), color-stop(100%, #4d4d4d));
-    background-image: -moz-linear-gradient(#666666, #4d4d4d);
-    background-image: -webkit-linear-gradient(#666666, #4d4d4d);
-    background-image: linear-gradient(#666666, #4d4d4d); }
-  /* line 339, ../sass/controls/_controls.scss */
-  .btn-menu.dropdown {
-    padding-left: 10px;
-    padding-right: 10px; }
-  /* line 345, ../sass/controls/_controls.scss */
-  .btn-menu:not(.disabled):hover {
-    color: #cccccc; }
-  /* line 349, ../sass/controls/_controls.scss */
-  .btn-menu.btn-invoke-menu {
-    color: #0099cc;
-    padding: 0 5px; }
-    /* line 353, ../sass/controls/_controls.scss */
-    .btn-menu.btn-invoke-menu:hover {
-      color: deepskyblue; }
-  /* line 363, ../sass/controls/_controls.scss */
-  .btn-menu .type-icon {
-    margin-right: 5px; }
-  /* line 366, ../sass/controls/_controls.scss */
->>>>>>> db0cd9cf
   .btn-menu .menu {
     position: absolute;
     left: 0;
     text-align: left; }
-<<<<<<< HEAD
     /* line 318, ../sass/controls/_controls.scss */
     .btn-menu .menu .ui-symbol.icon {
       width: 12px; }
 
 /* line 324, ../sass/controls/_controls.scss */
-=======
-    /* line 371, ../sass/controls/_controls.scss */
-    .btn-menu .menu .ui-symbol.icon {
-      width: 12px; }
-
-/* line 377, ../sass/controls/_controls.scss */
->>>>>>> db0cd9cf
 .top-bar .btn-menu {
   height: 25px;
   line-height: 25px;
   padding-right: 10px; }
-<<<<<<< HEAD
   /* line 332, ../sass/controls/_controls.scss */
   .top-bar .btn-menu.browse-btn {
     margin-right: 5px;
     padding-left: 25px; }
     /* line 335, ../sass/controls/_controls.scss */
-=======
-  /* line 385, ../sass/controls/_controls.scss */
-  .top-bar .btn-menu.browse-btn {
-    margin-right: 5px;
-    padding-left: 25px; }
-    /* line 388, ../sass/controls/_controls.scss */
->>>>>>> db0cd9cf
     .top-bar .btn-menu.browse-btn .badge {
       -moz-border-radius: 3px;
       -webkit-border-radius: 3px;
@@ -2642,7 +2207,6 @@
   transition-timing-function: ease-in-out; }
 
 /******************************************************** OBJECT-HEADER */
-<<<<<<< HEAD
 /* line 356, ../sass/controls/_controls.scss */
 .object-header {
   display: inline-block;
@@ -2652,70 +2216,21 @@
     color: white; }
   /* line 363, ../sass/controls/_controls.scss */
   .object-header .label .type-icon {
-=======
-/* line 405, ../sass/controls/_controls.scss */
-.object-header {
-  display: inline-block;
-  font-size: 1em; }
-  /* line 408, ../sass/controls/_controls.scss */
-  .object-header .title {
-    color: white; }
-  /* line 411, ../sass/controls/_controls.scss */
-  .object-header .type-icon {
->>>>>>> db0cd9cf
     font-size: 1.5em;
     margin-right: 5px;
     vertical-align: middle; }
 
-<<<<<<< HEAD
 /* line 373, ../sass/controls/_controls.scss */
 .top-bar .object-header,
 .object-browse-bar .object-header {
   font-size: 1.1em; }
   /* line 375, ../sass/controls/_controls.scss */
-=======
-/* line 420, ../sass/controls/_controls.scss */
-.top-bar .object-header,
-.object-browse-bar .object-header {
-  font-size: 1.1em; }
-  /* line 422, ../sass/controls/_controls.scss */
->>>>>>> db0cd9cf
   .top-bar .object-header span,
   .object-browse-bar .object-header span {
     display: inline-block; }
 
-<<<<<<< HEAD
 /******************************************************** SLIDERS */
 /* line 387, ../sass/controls/_controls.scss */
-=======
-/******************************************************** VIEW-CONTROLS */
-/* line 430, ../sass/controls/_controls.scss */
-.view-controls .view-type {
-  -moz-border-radius: 3px;
-  -webkit-border-radius: 3px;
-  border-radius: 3px;
-  box-sizing: border-box;
-  display: inline-block;
-  margin-left: 5px;
-  height: 20px;
-  line-height: 20px;
-  padding-left: 5px;
-  padding-right: 5px; }
-  /* line 441, ../sass/controls/_controls.scss */
-  .view-controls .view-type.cur {
-    background: #666666; }
-
-/* line 446, ../sass/controls/_controls.scss */
-.edit-mode .top-bar .control-set.edit-view-controls {
-  margin-right: 50px; }
-
-/******************************************************** SLIDERS */
-/* line 452, ../sass/controls/_controls.scss */
-.wrapper-slider {
-  position: relative; }
-
-/* line 460, ../sass/controls/_controls.scss */
->>>>>>> db0cd9cf
 .slider .slot {
   -moz-border-radius: 2px;
   -webkit-border-radius: 2px;
@@ -2734,31 +2249,9 @@
   position: absolute;
   top: 25%;
   right: 0;
-<<<<<<< HEAD
   bottom: auto;
   left: 0; }
 /* line 398, ../sass/controls/_controls.scss */
-=======
-  bottom: 10%;
-  left: 0;
-  z-index: 0; }
-  /* line 472, ../sass/controls/_controls.scss */
-  .slider .slot .range {
-    background: rgba(0, 153, 204, 0.3);
-    cursor: ew-resize;
-    position: absolute;
-    top: 0;
-    right: auto;
-    bottom: 0;
-    left: auto;
-    height: auto;
-    width: auto;
-    z-index: 1; }
-    /* line 483, ../sass/controls/_controls.scss */
-    .slider .slot .range:hover {
-      background: rgba(0, 153, 204, 0.5); }
-/* line 488, ../sass/controls/_controls.scss */
->>>>>>> db0cd9cf
 .slider .knob {
   background-image: url('data:image/svg+xml;base64,PD94bWwgdmVyc2lvbj0iMS4wIiBlbmNvZGluZz0idXRmLTgiPz4gPHN2ZyB2ZXJzaW9uPSIxLjEiIHhtbG5zPSJodHRwOi8vd3d3LnczLm9yZy8yMDAwL3N2ZyI+PGRlZnM+PGxpbmVhckdyYWRpZW50IGlkPSJncmFkIiBncmFkaWVudFVuaXRzPSJvYmplY3RCb3VuZGluZ0JveCIgeDE9IjAuNSIgeTE9IjAuMCIgeDI9IjAuNSIgeTI9IjEuMCI+PHN0b3Agb2Zmc2V0PSIwJSIgc3RvcC1jb2xvcj0iIzUyNTI1MiIvPjxzdG9wIG9mZnNldD0iMTAwJSIgc3RvcC1jb2xvcj0iIzQ1NDU0NSIvPjwvbGluZWFyR3JhZGllbnQ+PC9kZWZzPjxyZWN0IHg9IjAiIHk9IjAiIHdpZHRoPSIxMDAlIiBoZWlnaHQ9IjEwMCUiIGZpbGw9InVybCgjZ3JhZCkiIC8+PC9zdmc+IA==');
   background-size: 100%;
@@ -2784,21 +2277,13 @@
   height: 100%;
   width: 12px;
   top: 0;
-<<<<<<< HEAD
   auto: 0;
   bottom: auto;
   left: auto; }
   /* line 152, ../sass/_mixins.scss */
-=======
-  bottom: 0;
-  left: auto;
-  z-index: 2; }
-  /* line 189, ../sass/_mixins.scss */
->>>>>>> db0cd9cf
   .slider .knob:not(.disabled):hover {
     background-image: url('data:image/svg+xml;base64,PD94bWwgdmVyc2lvbj0iMS4wIiBlbmNvZGluZz0idXRmLTgiPz4gPHN2ZyB2ZXJzaW9uPSIxLjEiIHhtbG5zPSJodHRwOi8vd3d3LnczLm9yZy8yMDAwL3N2ZyI+PGRlZnM+PGxpbmVhckdyYWRpZW50IGlkPSJncmFkIiBncmFkaWVudFVuaXRzPSJvYmplY3RCb3VuZGluZ0JveCIgeDE9IjAuNSIgeTE9IjAuMCIgeDI9IjAuNSIgeTI9IjEuMCI+PHN0b3Agb2Zmc2V0PSIwJSIgc3RvcC1jb2xvcj0iIzYzNjM2MyIvPjxzdG9wIG9mZnNldD0iMTAwJSIgc3RvcC1jb2xvcj0iIzU3NTc1NyIvPjwvbGluZWFyR3JhZGllbnQ+PC9kZWZzPjxyZWN0IHg9IjAiIHk9IjAiIHdpZHRoPSIxMDAlIiBoZWlnaHQ9IjEwMCUiIGZpbGw9InVybCgjZ3JhZCkiIC8+PC9zdmc+IA==');
     background-size: 100%;
-<<<<<<< HEAD
     background-image: -webkit-gradient(linear, 50% 0%, 50% 100%, color-stop(0%, #636363), color-stop(100%, #575757));
     background-image: -moz-linear-gradient(#636363, #575757);
     background-image: -webkit-linear-gradient(#636363, #575757);
@@ -2811,13 +2296,6 @@
   .slider .knob.btn-menu .invoke-menu {
     color: #757575; }
   /* line 176, ../sass/_mixins.scss */
-=======
-    background-image: -webkit-gradient(linear, 50% 0%, 50% 100%, color-stop(0%, #666666), color-stop(100%, #4d4d4d));
-    background-image: -moz-linear-gradient(#666666, #4d4d4d);
-    background-image: -webkit-linear-gradient(#666666, #4d4d4d);
-    background-image: linear-gradient(#666666, #4d4d4d); }
-  /* line 161, ../sass/_mixins.scss */
->>>>>>> db0cd9cf
   .slider .knob:before {
     content: '';
     display: block;
@@ -2828,23 +2306,10 @@
     left: 2px;
     bottom: 5px;
     top: 5px; }
-<<<<<<< HEAD
   /* line 197, ../sass/_mixins.scss */
   .slider .knob:not(.disabled):hover:before {
     border-color: rgba(0, 153, 204, 0.9); }
   /* line 409, ../sass/controls/_controls.scss */
-=======
-  /* line 182, ../sass/_mixins.scss */
-  .slider .knob:not(.disabled):hover:before {
-    border-color: rgba(0, 153, 204, 0.9); }
-  /* line 500, ../sass/controls/_controls.scss */
-  .slider .knob.knob-l {
-    margin-left: -6px; }
-  /* line 501, ../sass/controls/_controls.scss */
-  .slider .knob.knob-r {
-    margin-right: -6px; }
-  /* line 502, ../sass/controls/_controls.scss */
->>>>>>> db0cd9cf
   .slider .knob:before {
     top: 1px;
     bottom: 3px;
@@ -2865,11 +2330,7 @@
     background: rgba(0, 153, 204, 0.7); }
 
 /******************************************************** BROWSER ELEMENTS */
-<<<<<<< HEAD
 /* line 434, ../sass/controls/_controls.scss */
-=======
-/* line 514, ../sass/controls/_controls.scss */
->>>>>>> db0cd9cf
 ::-webkit-scrollbar {
   -moz-border-radius: 2px;
   -webkit-border-radius: 2px;
@@ -2886,11 +2347,7 @@
   height: 10px;
   width: 10px; }
 
-<<<<<<< HEAD
 /* line 440, ../sass/controls/_controls.scss */
-=======
-/* line 520, ../sass/controls/_controls.scss */
->>>>>>> db0cd9cf
 ::-webkit-scrollbar-thumb {
   background-image: url('data:image/svg+xml;base64,PD94bWwgdmVyc2lvbj0iMS4wIiBlbmNvZGluZz0idXRmLTgiPz4gPHN2ZyB2ZXJzaW9uPSIxLjEiIHhtbG5zPSJodHRwOi8vd3d3LnczLm9yZy8yMDAwL3N2ZyI+PGRlZnM+PGxpbmVhckdyYWRpZW50IGlkPSJncmFkIiBncmFkaWVudFVuaXRzPSJvYmplY3RCb3VuZGluZ0JveCIgeDE9IjAuNSIgeTE9IjAuMCIgeDI9IjAuNSIgeTI9IjEuMCI+PHN0b3Agb2Zmc2V0PSIwJSIgc3RvcC1jb2xvcj0iIzY2NjY2NiIvPjxzdG9wIG9mZnNldD0iMTAwJSIgc3RvcC1jb2xvcj0iIzU5NTk1OSIvPjwvbGluZWFyR3JhZGllbnQ+PC9kZWZzPjxyZWN0IHg9IjAiIHk9IjAiIHdpZHRoPSIxMDAlIiBoZWlnaHQ9IjEwMCUiIGZpbGw9InVybCgjZ3JhZCkiIC8+PC9zdmc+IA==');
   background-size: 100%;
@@ -2908,11 +2365,7 @@
   -webkit-box-shadow: rgba(0, 0, 0, 0.2) 0 1px 2px;
   box-shadow: rgba(0, 0, 0, 0.2) 0 1px 2px;
   border-top: 1px solid gray; }
-<<<<<<< HEAD
   /* line 447, ../sass/controls/_controls.scss */
-=======
-  /* line 527, ../sass/controls/_controls.scss */
->>>>>>> db0cd9cf
   ::-webkit-scrollbar-thumb:hover {
     background-image: url('data:image/svg+xml;base64,PD94bWwgdmVyc2lvbj0iMS4wIiBlbmNvZGluZz0idXRmLTgiPz4gPHN2ZyB2ZXJzaW9uPSIxLjEiIHhtbG5zPSJodHRwOi8vd3d3LnczLm9yZy8yMDAwL3N2ZyI+PGRlZnM+PGxpbmVhckdyYWRpZW50IGlkPSJncmFkIiBncmFkaWVudFVuaXRzPSJvYmplY3RCb3VuZGluZ0JveCIgeDE9IjAuNSIgeTE9IjAuMCIgeDI9IjAuNSIgeTI9IjEuMCI+PHN0b3Agb2Zmc2V0PSIwJSIgc3RvcC1jb2xvcj0iIzgwODA4MCIvPjxzdG9wIG9mZnNldD0iMTAwJSIgc3RvcC1jb2xvcj0iIzczNzM3MyIvPjwvbGluZWFyR3JhZGllbnQ+PC9kZWZzPjxyZWN0IHg9IjAiIHk9IjAiIHdpZHRoPSIxMDAlIiBoZWlnaHQ9IjEwMCUiIGZpbGw9InVybCgjZ3JhZCkiIC8+PC9zdmc+IA==');
     background-size: 100%;
@@ -2921,11 +2374,7 @@
     background-image: -webkit-linear-gradient(#808080, #737373 20px);
     background-image: linear-gradient(#808080, #737373 20px); }
 
-<<<<<<< HEAD
 /* line 452, ../sass/controls/_controls.scss */
-=======
-/* line 532, ../sass/controls/_controls.scss */
->>>>>>> db0cd9cf
 ::-webkit-scrollbar-corner {
   background: rgba(0, 0, 0, 0.4); }
 
@@ -3024,11 +2473,7 @@
     .menu-element .menu ul {
       margin: 0;
       padding: 0; }
-<<<<<<< HEAD
       /* line 264, ../sass/_mixins.scss */
-=======
-      /* line 249, ../sass/_mixins.scss */
->>>>>>> db0cd9cf
       .menu-element .menu ul li {
         list-style-type: none;
         margin: 0;
@@ -3224,8 +2669,6 @@
   /* line 22, ../sass/features/_imagery.scss */
   .l-image-main-wrapper .l-image-main-controlbar {
     top: auto;
-<<<<<<< HEAD
-=======
     height: 20px; }
 
 /* line 28, ../sass/features/_imagery.scss */
@@ -3441,193 +2884,74 @@
     height: auto; }
   /* line 30, ../sass/controls/_time-controller.scss */
   .l-time-controller .l-time-range-inputs-holder {
->>>>>>> db0cd9cf
     height: 20px; }
-
-/* line 28, ../sass/features/_imagery.scss */
-.l-image-thumbs-wrapper {
-  top: auto;
-  height: 168px; }
-
-/* line 34, ../sass/features/_imagery.scss */
-.l-date,
-.l-time,
-.l-timezone {
-  display: inline-block; }
-
-/*************************************** MAIN IMAGE */
-/* line 42, ../sass/features/_imagery.scss */
-.l-image-main,
-.l-image-thumb-item .l-thumb {
-  background-size: contain;
-  background-position: center;
-  background-repeat: no-repeat; }
-
-/* line 49, ../sass/features/_imagery.scss */
-.l-image-main {
-  cursor: crosshair; }
-
-/* line 53, ../sass/features/_imagery.scss */
-.l-image-main-controlbar {
-  font-size: 0.8em;
-  line-height: 20px; }
-  /* line 57, ../sass/features/_imagery.scss */
-  .l-image-main-controlbar .left, .l-image-main-controlbar .right {
-    direction: rtl;
-    overflow: hidden; }
-  /* line 61, ../sass/features/_imagery.scss */
-  .l-image-main-controlbar .left {
-    text-align: left;
-    width: 75% !important; }
-  /* line 66, ../sass/features/_imagery.scss */
-  .l-image-main-controlbar .right {
-    min-width: 40px;
-    width: 25% !important;
-    z-index: 2; }
-  /* line 72, ../sass/features/_imagery.scss */
-  .l-image-main-controlbar .l-date,
-  .l-image-main-controlbar .l-time {
-    color: #fff; }
-  /* line 76, ../sass/features/_imagery.scss */
-  .l-image-main-controlbar .l-mag {
-    direction: ltr;
-    display: inline-block; }
-    /* line 80, ../sass/features/_imagery.scss */
-    .l-image-main-controlbar .l-mag:before {
-      content: "\000049"; }
-  /* line 84, ../sass/features/_imagery.scss */
-  .l-image-main-controlbar .s-mag {
-    color: #666666; }
-  /* line 87, ../sass/features/_imagery.scss */
-  .l-image-main-controlbar .l-btn.show-thumbs {
-    display: none; }
-
-/* line 92, ../sass/features/_imagery.scss */
-.s-image-main {
-  border: 1px solid transparent; }
-  /* line 94, ../sass/features/_imagery.scss */
-  .s-image-main.paused {
-    border-color: #c56f01; }
-
-/*************************************** THUMBS */
-/* line 101, ../sass/features/_imagery.scss */
-.l-image-thumbs-wrapper {
-  direction: rtl;
-  overflow-x: auto;
-  overflow-y: hidden;
-  padding-bottom: 5px;
-  white-space: nowrap;
-  z-index: 70; }
-
-/* line 111, ../sass/features/_imagery.scss */
-.l-image-thumb-item {
-  -moz-transition: background-color 0.25s;
-  -o-transition: background-color 0.25s;
-  -webkit-transition: background-color 0.25s;
-  transition: background-color 0.25s;
-  -moz-box-sizing: border-box;
-  -webkit-box-sizing: border-box;
-  box-sizing: border-box;
-  padding: 1px;
-  position: relative;
-  cursor: pointer;
-  direction: ltr;
-  display: inline-block;
-  font-size: 0.8em;
-  margin-left: 3px;
-  text-align: left;
-  width: 122px;
-  white-space: normal; }
-  /* line 116, ../sass/features/_imagery.scss */
-  .l-image-thumb-item .l-thumb,
-  .l-image-thumb-item .l-date,
-  .l-image-thumb-item .l-time {
-    display: inline-block; }
-  /* line 121, ../sass/features/_imagery.scss */
-  .l-image-thumb-item .l-date,
-  .l-image-thumb-item .l-time {
-    padding: 2px 3px; }
-  /* line 133, ../sass/features/_imagery.scss */
-  .l-image-thumb-item:hover {
-    background: rgba(255, 255, 255, 0.2); }
-    /* line 135, ../sass/features/_imagery.scss */
-    .l-image-thumb-item:hover .l-date,
-    .l-image-thumb-item:hover .l-time {
-      color: #fff; }
-  /* line 140, ../sass/features/_imagery.scss */
-  .l-image-thumb-item.selected {
-    background: #005177; }
-    /* line 142, ../sass/features/_imagery.scss */
-    .l-image-thumb-item.selected .l-date,
-    .l-image-thumb-item.selected .l-time {
-      color: #fff; }
-  /* line 147, ../sass/features/_imagery.scss */
-  .l-image-thumb-item .l-thumb {
-    background-color: rgba(255, 255, 255, 0.1);
-    height: 120px;
-    width: 120px;
-    margin-top: 0; }
-
-/*************************************** WHEN IN FRAME */
-/* line 157, ../sass/features/_imagery.scss */
-.frame .t-imagery .l-image-main-wrapper {
-  bottom: 0; }
-  /* line 159, ../sass/features/_imagery.scss */
-  .frame .t-imagery .l-image-main-wrapper .l-image-main-controlbar {
-    font-size: 0.7em; }
-/* line 168, ../sass/features/_imagery.scss */
-.frame .t-imagery .l-image-thumbs-wrapper {
-  display: none; }
-
-/* line 5, ../sass/features/_time-display.scss */
-.l-time-display:hover .l-btn.control {
-  opacity: 1; }
-/* line 10, ../sass/features/_time-display.scss */
-.l-time-display .l-elem-wrapper {
-  position: relative; }
-/* line 13, ../sass/features/_time-display.scss */
-.l-time-display .l-elem {
-  display: inline-block; }
-/* line 18, ../sass/features/_time-display.scss */
-.l-time-display.l-timer .l-elem.l-value {
-  -moz-transition-property: left;
-  -o-transition-property: left;
-  -webkit-transition-property: left;
-  transition-property: left;
-  -moz-transition-duration: 200ms;
-  -o-transition-duration: 200ms;
-  -webkit-transition-duration: 200ms;
-  transition-duration: 200ms;
-  -moz-transition-timing-function: ease-in-out;
-  -o-transition-timing-function: ease-in-out;
-  -webkit-transition-timing-function: ease-in-out;
-  transition-timing-function: ease-in-out;
-  position: absolute;
-  left: 0;
-  z-index: 1; }
-/* line 24, ../sass/features/_time-display.scss */
-.l-time-display.l-timer:hover .l-elem.l-value {
-  left: 20px; }
-/* line 31, ../sass/features/_time-display.scss */
-.l-time-display .l-elem .value.active, .l-time-display .l-elem.value.active {
-  color: #fff; }
-/* line 36, ../sass/features/_time-display.scss */
-.l-time-display .l-btn.control {
-  -moz-transition-property: visibility, opacity, background-color, border-color;
-  -o-transition-property: visibility, opacity, background-color, border-color;
-  -webkit-transition-property: visibility, opacity, background-color, border-color;
-  transition-property: visibility, opacity, background-color, border-color;
-  -moz-transition-duration: 200ms;
-  -o-transition-duration: 200ms;
-  -webkit-transition-duration: 200ms;
-  transition-duration: 200ms;
-  -moz-transition-timing-function: ease-in-out;
-  -o-transition-timing-function: ease-in-out;
-  -webkit-transition-timing-function: ease-in-out;
-  transition-timing-function: ease-in-out;
-  opacity: 0;
-  font-size: 0.9em;
-  line-height: 1em; }
+  /* line 34, ../sass/controls/_time-controller.scss */
+  .l-time-controller .l-time-range-slider,
+  .l-time-controller .l-time-range-ticks {
+    left: 90px;
+    right: 90px; }
+  /* line 40, ../sass/controls/_time-controller.scss */
+  .l-time-controller .l-time-range-slider-holder {
+    height: 30px; }
+    /* line 42, ../sass/controls/_time-controller.scss */
+    .l-time-controller .l-time-range-slider-holder .range-holder {
+      -moz-box-shadow: none;
+      -webkit-box-shadow: none;
+      box-shadow: none;
+      background: none;
+      border: none;
+      height: 75%; }
+  /* line 50, ../sass/controls/_time-controller.scss */
+  .l-time-controller .l-time-range-ticks-holder {
+    height: 10px; }
+    /* line 52, ../sass/controls/_time-controller.scss */
+    .l-time-controller .l-time-range-ticks-holder .l-time-range-ticks {
+      border-top: 1px solid #4d4d4d; }
+      /* line 54, ../sass/controls/_time-controller.scss */
+      .l-time-controller .l-time-range-ticks-holder .l-time-range-ticks .tick {
+        background-color: #4d4d4d;
+        border: none;
+        width: 1px;
+        margin-left: -1px; }
+        /* line 59, ../sass/controls/_time-controller.scss */
+        .l-time-controller .l-time-range-ticks-holder .l-time-range-ticks .tick:first-child {
+          margin-left: 0; }
+        /* line 62, ../sass/controls/_time-controller.scss */
+        .l-time-controller .l-time-range-ticks-holder .l-time-range-ticks .tick .l-time-range-tick-label {
+          color: gray;
+          font-size: 0.7em;
+          position: absolute;
+          margin-left: -25px;
+          text-align: center;
+          top: 10px;
+          width: 50px;
+          z-index: 2; }
+  /* line 76, ../sass/controls/_time-controller.scss */
+  .l-time-controller .knob {
+    width: 9px; }
+    /* line 78, ../sass/controls/_time-controller.scss */
+    .l-time-controller .knob .range-value {
+      position: absolute;
+      top: 50%;
+      margin-top: -7px;
+      white-space: nowrap;
+      width: 75px; }
+    /* line 87, ../sass/controls/_time-controller.scss */
+    .l-time-controller .knob:hover .range-value {
+      color: #0099cc; }
+    /* line 90, ../sass/controls/_time-controller.scss */
+    .l-time-controller .knob.knob-l {
+      margin-left: -4.5px; }
+      /* line 92, ../sass/controls/_time-controller.scss */
+      .l-time-controller .knob.knob-l .range-value {
+        text-align: right;
+        right: 14px; }
+    /* line 97, ../sass/controls/_time-controller.scss */
+    .l-time-controller .knob.knob-r {
+      margin-right: -4.5px; }
+      /* line 99, ../sass/controls/_time-controller.scss */
+      .l-time-controller .knob.knob-r .range-value {
+        left: 14px; }
 
 /*****************************************************************************
  * Open MCT Web, Copyright (c) 2014-2015, United States Government
@@ -3950,11 +3274,7 @@
   margin: 0 0 2px 2px;
   overflow: hidden;
   position: relative; }
-<<<<<<< HEAD
   /* line 152, ../sass/_mixins.scss */
-=======
-  /* line 189, ../sass/_mixins.scss */
->>>>>>> db0cd9cf
   .form-control.select:not(.disabled):hover {
     background-image: url('data:image/svg+xml;base64,PD94bWwgdmVyc2lvbj0iMS4wIiBlbmNvZGluZz0idXRmLTgiPz4gPHN2ZyB2ZXJzaW9uPSIxLjEiIHhtbG5zPSJodHRwOi8vd3d3LnczLm9yZy8yMDAwL3N2ZyI+PGRlZnM+PGxpbmVhckdyYWRpZW50IGlkPSJncmFkIiBncmFkaWVudFVuaXRzPSJvYmplY3RCb3VuZGluZ0JveCIgeDE9IjAuNSIgeTE9IjAuMCIgeDI9IjAuNSIgeTI9IjEuMCI+PHN0b3Agb2Zmc2V0PSIwJSIgc3RvcC1jb2xvcj0iIzYzNjM2MyIvPjxzdG9wIG9mZnNldD0iMTAwJSIgc3RvcC1jb2xvcj0iIzU3NTc1NyIvPjwvbGluZWFyR3JhZGllbnQ+PC9kZWZzPjxyZWN0IHg9IjAiIHk9IjAiIHdpZHRoPSIxMDAlIiBoZWlnaHQ9IjEwMCUiIGZpbGw9InVybCgjZ3JhZCkiIC8+PC9zdmc+IA==');
     background-size: 100%;
@@ -5021,15 +4341,9 @@
 
 /* line 150, ../sass/helpers/_bubbles.scss */
 .s-bubble {
-<<<<<<< HEAD
   -moz-border-radius: 2px;
   -webkit-border-radius: 2px;
   border-radius: 2px;
-=======
-  -moz-border-radius: 3px;
-  -webkit-border-radius: 3px;
-  border-radius: 3px;
->>>>>>> db0cd9cf
   -moz-box-shadow: rgba(0, 0, 0, 0.4) 0 1px 5px;
   -webkit-box-shadow: rgba(0, 0, 0, 0.4) 0 1px 5px;
   box-shadow: rgba(0, 0, 0, 0.4) 0 1px 5px; }
@@ -5124,11 +4438,7 @@
     right: 0;
     width: auto;
     height: 5px; }
-<<<<<<< HEAD
     /* line 176, ../sass/_mixins.scss */
-=======
-    /* line 161, ../sass/_mixins.scss */
->>>>>>> db0cd9cf
     .split-layout.horizontal > .splitter:before {
       content: '';
       display: block;
@@ -5139,11 +4449,7 @@
       top: 2px;
       left: 5px;
       right: 5px; }
-<<<<<<< HEAD
     /* line 197, ../sass/_mixins.scss */
-=======
-    /* line 182, ../sass/_mixins.scss */
->>>>>>> db0cd9cf
     .split-layout.horizontal > .splitter:not(.disabled):hover:before {
       border-color: rgba(0, 153, 204, 0.9); }
 /* line 63, ../sass/helpers/_splitter.scss */
@@ -5161,11 +4467,7 @@
   bottom: 0;
   cursor: col-resize;
   width: 5px; }
-<<<<<<< HEAD
   /* line 176, ../sass/_mixins.scss */
-=======
-  /* line 161, ../sass/_mixins.scss */
->>>>>>> db0cd9cf
   .split-layout.vertical > .splitter:before {
     content: '';
     display: block;
@@ -5176,11 +4478,7 @@
     left: 2px;
     bottom: 5px;
     top: 5px; }
-<<<<<<< HEAD
   /* line 197, ../sass/_mixins.scss */
-=======
-  /* line 182, ../sass/_mixins.scss */
->>>>>>> db0cd9cf
   .split-layout.vertical > .splitter:not(.disabled):hover:before {
     border-color: rgba(0, 153, 204, 0.9); }
 
