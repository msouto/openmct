/*****************************************************************************
 * Open MCT Web, Copyright (c) 2014-2015, United States Government
 * as represented by the Administrator of the National Aeronautics and Space
 * Administration. All rights reserved.
 *
 * Open MCT Web is licensed under the Apache License, Version 2.0 (the
 * "License"); you may not use this file except in compliance with the License.
 * You may obtain a copy of the License at
 * http://www.apache.org/licenses/LICENSE-2.0.
 *
 * Unless required by applicable law or agreed to in writing, software
 * distributed under the License is distributed on an "AS IS" BASIS, WITHOUT
 * WARRANTIES OR CONDITIONS OF ANY KIND, either express or implied. See the
 * License for the specific language governing permissions and limitations
 * under the License.
 *
 * Open MCT Web includes source code licensed under additional open source
 * licenses. See the Open Source Licenses file (LICENSES.md) included with
 * this source code distribution or the Licensing information page available
 * at runtime from the About dialog for additional information.
 *****************************************************************************/
/*****************************************************************************
 * Open MCT Web, Copyright (c) 2014-2015, United States Government
 * as represented by the Administrator of the National Aeronautics and Space
 * Administration. All rights reserved.
 *
 * Open MCT Web is licensed under the Apache License, Version 2.0 (the
 * "License"); you may not use this file except in compliance with the License.
 * You may obtain a copy of the License at
 * http://www.apache.org/licenses/LICENSE-2.0.
 *
 * Unless required by applicable law or agreed to in writing, software
 * distributed under the License is distributed on an "AS IS" BASIS, WITHOUT
 * WARRANTIES OR CONDITIONS OF ANY KIND, either express or implied. See the
 * License for the specific language governing permissions and limitations
 * under the License.
 *
 * Open MCT Web includes source code licensed under additional open source
 * licenses. See the Open Source Licenses file (LICENSES.md) included with
 * this source code distribution or the Licensing information page available
 * at runtime from the About dialog for additional information.
 *****************************************************************************/
/*****************************************************************************
 * Open MCT Web, Copyright (c) 2014-2015, United States Government
 * as represented by the Administrator of the National Aeronautics and Space
 * Administration. All rights reserved.
 *
 * Open MCT Web is licensed under the Apache License, Version 2.0 (the
 * "License"); you may not use this file except in compliance with the License.
 * You may obtain a copy of the License at
 * http://www.apache.org/licenses/LICENSE-2.0.
 *
 * Unless required by applicable law or agreed to in writing, software
 * distributed under the License is distributed on an "AS IS" BASIS, WITHOUT
 * WARRANTIES OR CONDITIONS OF ANY KIND, either express or implied. See the
 * License for the specific language governing permissions and limitations
 * under the License.
 *
 * Open MCT Web includes source code licensed under additional open source
 * licenses. See the Open Source Licenses file (LICENSES.md) included with
 * this source code distribution or the Licensing information page available
 * at runtime from the About dialog for additional information.
 *****************************************************************************/
/*****************************************************************************
 * Open MCT Web, Copyright (c) 2014-2015, United States Government
 * as represented by the Administrator of the National Aeronautics and Space
 * Administration. All rights reserved.
 *
 * Open MCT Web is licensed under the Apache License, Version 2.0 (the
 * "License"); you may not use this file except in compliance with the License.
 * You may obtain a copy of the License at
 * http://www.apache.org/licenses/LICENSE-2.0.
 *
 * Unless required by applicable law or agreed to in writing, software
 * distributed under the License is distributed on an "AS IS" BASIS, WITHOUT
 * WARRANTIES OR CONDITIONS OF ANY KIND, either express or implied. See the
 * License for the specific language governing permissions and limitations
 * under the License.
 *
 * Open MCT Web includes source code licensed under additional open source
 * licenses. See the Open Source Licenses file (LICENSES.md) included with
 * this source code distribution or the Licensing information page available
 * at runtime from the About dialog for additional information.
 *****************************************************************************/
/* line 31, ../sass/plots/_plots-main.scss */
.gl-plot {
  color: #999;
  font-size: 0.7rem;
  position: relative;
  width: 100%;
  height: 100%;
  /****************************** Limits and Out-of-Bounds data */ }
<<<<<<< HEAD
  /* line 17, ../sass/plots/_plots-main.scss */
=======
  /* line 38, ../sass/plots/_plots-main.scss */
>>>>>>> 3a36fda8
  .gl-plot .gl-plot-axis-area {
    position: absolute; }
    /* line 41, ../sass/plots/_plots-main.scss */
    .gl-plot .gl-plot-axis-area.gl-plot-x {
      top: auto;
      right: 0;
      bottom: 5px;
      left: 60px;
      height: 32px;
      width: auto;
      overflow: hidden; }
    /* line 50, ../sass/plots/_plots-main.scss */
    .gl-plot .gl-plot-axis-area.gl-plot-y {
      top: 29px;
      right: auto;
      bottom: 37px;
      left: 0;
      width: 60px; }
  /* line 59, ../sass/plots/_plots-main.scss */
  .gl-plot .gl-plot-coords {
    -moz-box-sizing: border-box;
    -webkit-box-sizing: border-box;
    box-sizing: border-box;
    -moz-border-radius: 3px;
    -webkit-border-radius: 3px;
    border-radius: 3px;
    background: black;
    color: #e6e6e6;
    padding: 2px 5px;
    position: absolute;
    top: 39px;
    right: auto;
    bottom: auto;
    left: 70px;
    z-index: 10; }
    /* line 71, ../sass/plots/_plots-main.scss */
    .gl-plot .gl-plot-coords:empty {
      display: none; }
  /* line 76, ../sass/plots/_plots-main.scss */
  .gl-plot .gl-plot-display-area {
    position: absolute;
    top: 29px;
    right: 0;
    bottom: 37px;
    left: 60px;
    cursor: crosshair;
    border: 1px solid #4d4d4d; }
<<<<<<< HEAD
  /* line 65, ../sass/plots/_plots-main.scss */
=======
  /* line 86, ../sass/plots/_plots-main.scss */
>>>>>>> 3a36fda8
  .gl-plot .gl-plot-label,
  .gl-plot .l-plot-label {
    color: #cccccc;
    position: absolute;
    text-align: center; }
<<<<<<< HEAD
    /* line 73, ../sass/plots/_plots-main.scss */
=======
    /* line 94, ../sass/plots/_plots-main.scss */
>>>>>>> 3a36fda8
    .gl-plot .gl-plot-label.gl-plot-x-label, .gl-plot .gl-plot-label.l-plot-x-label,
    .gl-plot .l-plot-label.gl-plot-x-label,
    .gl-plot .l-plot-label.l-plot-x-label {
      top: auto;
      right: 0;
      bottom: 0;
      left: 0;
      height: auto; }
<<<<<<< HEAD
    /* line 82, ../sass/plots/_plots-main.scss */
=======
    /* line 103, ../sass/plots/_plots-main.scss */
>>>>>>> 3a36fda8
    .gl-plot .gl-plot-label.gl-plot-y-label, .gl-plot .gl-plot-label.l-plot-y-label,
    .gl-plot .l-plot-label.gl-plot-y-label,
    .gl-plot .l-plot-label.l-plot-y-label {
      -moz-transform-origin: 50% 0;
      -ms-transform-origin: 50% 0;
      -webkit-transform-origin: 50% 0;
      transform-origin: 50% 0;
      -moz-transform: translateX(-50%) rotate(-90deg);
      -ms-transform: translateX(-50%) rotate(-90deg);
      -webkit-transform: translateX(-50%) rotate(-90deg);
      transform: translateX(-50%) rotate(-90deg);
      display: inline-block;
      margin-left: 5px;
      left: 0;
      top: 50%;
      white-space: nowrap; }
  /* line 117, ../sass/plots/_plots-main.scss */
  .gl-plot .gl-plot-y-options {
    position: absolute;
    top: 50%;
    right: auto;
    bottom: auto;
    left: auto5px;
    margin-top: -16px;
    height: auto;
    min-height: 32px;
    width: 32px; }
  /* line 131, ../sass/plots/_plots-main.scss */
  .gl-plot .gl-plot-hash {
    position: absolute;
    border: 0 rgba(255, 255, 255, 0.3) dashed; }
    /* line 134, ../sass/plots/_plots-main.scss */
    .gl-plot .gl-plot-hash.hash-v {
      border-right-width: 1px;
      height: 100%; }
    /* line 138, ../sass/plots/_plots-main.scss */
    .gl-plot .gl-plot-hash.hash-h {
      border-bottom-width: 1px;
      width: 100%; }
  /* line 144, ../sass/plots/_plots-main.scss */
  .gl-plot .gl-plot-legend {
    position: absolute;
    top: 0;
    right: 0;
    bottom: auto;
    left: 0;
    height: 24px;
    overflow-x: hidden;
    overflow-y: auto; }
<<<<<<< HEAD
  /* line 136, ../sass/plots/_plots-main.scss */
  .gl-plot .l-limit,
=======
  /* line 157, ../sass/plots/_plots-main.scss */
  .gl-plot .l-limit-bar,
>>>>>>> 3a36fda8
  .gl-plot .l-oob-data {
    position: absolute;
    left: 0;
    right: 0;
    width: auto; }
<<<<<<< HEAD
  /* line 144, ../sass/plots/_plots-main.scss */
  .gl-plot .l-limit {
    height: auto;
    z-index: 0; }
    /* line 158, ../sass/plots/_plots-main.scss */
    .gl-plot .l-limit.s-limit-upr.s-limit-yellow {
      background: rgba(157, 117, 0, 0.2); }
    /* line 161, ../sass/plots/_plots-main.scss */
    .gl-plot .l-limit.s-limit-upr.s-limit-red {
      background: rgba(170, 0, 0, 0.2); }
    /* line 167, ../sass/plots/_plots-main.scss */
    .gl-plot .l-limit.s-limit-lwr.s-limit-yellow {
      background: rgba(157, 117, 0, 0.2); }
    /* line 170, ../sass/plots/_plots-main.scss */
    .gl-plot .l-limit.s-limit-lwr.s-limit-red {
      background: rgba(170, 0, 0, 0.2); }
  /* line 176, ../sass/plots/_plots-main.scss */
=======
  /* line 165, ../sass/plots/_plots-main.scss */
  .gl-plot .l-limit-bar {
    height: auto;
    z-index: 0; }
    /* line 173, ../sass/plots/_plots-main.scss */
    .gl-plot .l-limit-bar.s-limit-yellow {
      background: rgba(157, 117, 0, 0.2); }
    /* line 174, ../sass/plots/_plots-main.scss */
    .gl-plot .l-limit-bar.s-limit-red {
      background: rgba(170, 0, 0, 0.2); }
  /* line 177, ../sass/plots/_plots-main.scss */
>>>>>>> 3a36fda8
  .gl-plot .l-oob-data {
    overflow: hidden;
    position: absolute;
    top: 0px;
    right: 0px;
    bottom: 0px;
    left: 0px;
    width: auto;
    height: auto;
    pointer-events: none;
    height: 10px;
    z-index: 1; }
<<<<<<< HEAD
    /* line 184, ../sass/plots/_plots-main.scss */
=======
    /* line 185, ../sass/plots/_plots-main.scss */
>>>>>>> 3a36fda8
    .gl-plot .l-oob-data.l-oob-data-up {
      top: 0;
      bottom: auto;
      background-image: url('data:image/svg+xml;base64,PD94bWwgdmVyc2lvbj0iMS4wIiBlbmNvZGluZz0idXRmLTgiPz4gPHN2ZyB2ZXJzaW9uPSIxLjEiIHhtbG5zPSJodHRwOi8vd3d3LnczLm9yZy8yMDAwL3N2ZyI+PGRlZnM+PGxpbmVhckdyYWRpZW50IGlkPSJncmFkIiBncmFkaWVudFVuaXRzPSJvYmplY3RCb3VuZGluZ0JveCIgeDE9IjAuNSIgeTE9IjEuMCIgeDI9IjAuNSIgeTI9IjAuMCI+PHN0b3Agb2Zmc2V0PSIwJSIgc3RvcC1jb2xvcj0iIzc3NDhkNiIgc3RvcC1vcGFjaXR5PSIwLjAiLz48c3RvcCBvZmZzZXQ9IjEwMCUiIHN0b3AtY29sb3I9IiM3NzQ4ZDYiIHN0b3Atb3BhY2l0eT0iMC41Ii8+PC9saW5lYXJHcmFkaWVudD48L2RlZnM+PHJlY3QgeD0iMCIgeT0iMCIgd2lkdGg9IjEwMCUiIGhlaWdodD0iMTAwJSIgZmlsbD0idXJsKCNncmFkKSIgLz48L3N2Zz4g');
      background-size: 100%;
      background-image: -moz-linear-gradient(90deg, rgba(119, 72, 214, 0), rgba(119, 72, 214, 0.5) 100%);
      background-image: -webkit-linear-gradient(90deg, rgba(119, 72, 214, 0), rgba(119, 72, 214, 0.5) 100%);
      background-image: linear-gradient(0deg, rgba(119, 72, 214, 0), rgba(119, 72, 214, 0.5) 100%); }
<<<<<<< HEAD
    /* line 189, ../sass/plots/_plots-main.scss */
=======
    /* line 190, ../sass/plots/_plots-main.scss */
>>>>>>> 3a36fda8
    .gl-plot .l-oob-data.l-oob-data-dwn {
      bottom: 0;
      top: auto;
      background-image: url('data:image/svg+xml;base64,PD94bWwgdmVyc2lvbj0iMS4wIiBlbmNvZGluZz0idXRmLTgiPz4gPHN2ZyB2ZXJzaW9uPSIxLjEiIHhtbG5zPSJodHRwOi8vd3d3LnczLm9yZy8yMDAwL3N2ZyI+PGRlZnM+PGxpbmVhckdyYWRpZW50IGlkPSJncmFkIiBncmFkaWVudFVuaXRzPSJvYmplY3RCb3VuZGluZ0JveCIgeDE9IjAuNSIgeTE9IjAuMCIgeDI9IjAuNSIgeTI9IjEuMCI+PHN0b3Agb2Zmc2V0PSIwJSIgc3RvcC1jb2xvcj0iIzc3NDhkNiIgc3RvcC1vcGFjaXR5PSIwLjAiLz48c3RvcCBvZmZzZXQ9IjEwMCUiIHN0b3AtY29sb3I9IiM3NzQ4ZDYiIHN0b3Atb3BhY2l0eT0iMC41Ii8+PC9saW5lYXJHcmFkaWVudD48L2RlZnM+PHJlY3QgeD0iMCIgeT0iMCIgd2lkdGg9IjEwMCUiIGhlaWdodD0iMTAwJSIgZmlsbD0idXJsKCNncmFkKSIgLz48L3N2Zz4g');
      background-size: 100%;
      background-image: -moz-linear-gradient(270deg, rgba(119, 72, 214, 0), rgba(119, 72, 214, 0.5) 100%);
      background-image: -webkit-linear-gradient(270deg, rgba(119, 72, 214, 0), rgba(119, 72, 214, 0.5) 100%);
      background-image: linear-gradient(180deg, rgba(119, 72, 214, 0), rgba(119, 72, 214, 0.5) 100%); }

<<<<<<< HEAD
/* line 199, ../sass/plots/_plots-main.scss */
=======
/* line 200, ../sass/plots/_plots-main.scss */
>>>>>>> 3a36fda8
.gl-plot-legend .plot-legend-item,
.gl-plot-legend .legend-item,
.legend .plot-legend-item,
.legend .legend-item {
  display: inline-block;
  margin-right: 10px; }
<<<<<<< HEAD
  /* line 203, ../sass/plots/_plots-main.scss */
=======
  /* line 204, ../sass/plots/_plots-main.scss */
>>>>>>> 3a36fda8
  .gl-plot-legend .plot-legend-item span,
  .gl-plot-legend .legend-item span,
  .legend .plot-legend-item span,
  .legend .legend-item span {
    vertical-align: middle; }
<<<<<<< HEAD
  /* line 206, ../sass/plots/_plots-main.scss */
=======
  /* line 207, ../sass/plots/_plots-main.scss */
>>>>>>> 3a36fda8
  .gl-plot-legend .plot-legend-item .plot-color-swatch,
  .gl-plot-legend .plot-legend-item .color-swatch,
  .gl-plot-legend .legend-item .plot-color-swatch,
  .gl-plot-legend .legend-item .color-swatch,
  .legend .plot-legend-item .plot-color-swatch,
  .legend .plot-legend-item .color-swatch,
  .legend .legend-item .plot-color-swatch,
  .legend .legend-item .color-swatch {
    -moz-border-radius: 2px;
    -webkit-border-radius: 2px;
    border-radius: 2px;
    display: inline-block;
    height: 8px;
    width: 8px; }

<<<<<<< HEAD
/* line 219, ../sass/plots/_plots-main.scss */
=======
/* line 220, ../sass/plots/_plots-main.scss */
>>>>>>> 3a36fda8
.gl-plot-legend .plot-legend-item {
  -moz-border-radius: 2px;
  -webkit-border-radius: 2px;
  border-radius: 2px;
  color: #fff;
  line-height: 1.5em;
  padding: 0px 5px; }
<<<<<<< HEAD
  /* line 225, ../sass/plots/_plots-main.scss */
=======
  /* line 226, ../sass/plots/_plots-main.scss */
>>>>>>> 3a36fda8
  .gl-plot-legend .plot-legend-item .plot-color-swatch {
    border: 1px solid #333;
    height: 9px;
    width: 9px; }

<<<<<<< HEAD
/* line 233, ../sass/plots/_plots-main.scss */
.tick {
  position: absolute;
  border: 0 rgba(255, 255, 255, 0.3) solid; }
  /* line 236, ../sass/plots/_plots-main.scss */
=======
/* line 234, ../sass/plots/_plots-main.scss */
.tick {
  position: absolute;
  border: 0 rgba(255, 255, 255, 0.3) solid; }
  /* line 237, ../sass/plots/_plots-main.scss */
>>>>>>> 3a36fda8
  .tick.tick-x {
    border-right-width: 1px;
    height: 100%; }

<<<<<<< HEAD
/* line 242, ../sass/plots/_plots-main.scss */
=======
/* line 243, ../sass/plots/_plots-main.scss */
>>>>>>> 3a36fda8
.gl-plot-tick,
.tick-label {
  font-size: 0.7rem;
  position: absolute;
  overflow: hidden;
  white-space: nowrap;
  text-overflow: ellipsis; }
<<<<<<< HEAD
  /* line 250, ../sass/plots/_plots-main.scss */
=======
  /* line 251, ../sass/plots/_plots-main.scss */
>>>>>>> 3a36fda8
  .gl-plot-tick.gl-plot-x-tick-label, .gl-plot-tick.tick-label-x,
  .tick-label.gl-plot-x-tick-label,
  .tick-label.tick-label-x {
    right: auto;
    bottom: auto;
    left: auto;
    height: auto;
    width: 20%;
    margin-left: -10%;
    text-align: center; }
<<<<<<< HEAD
  /* line 260, ../sass/plots/_plots-main.scss */
=======
  /* line 261, ../sass/plots/_plots-main.scss */
>>>>>>> 3a36fda8
  .gl-plot-tick.gl-plot-y-tick-label, .gl-plot-tick.tick-label-y,
  .tick-label.gl-plot-y-tick-label,
  .tick-label.tick-label-y {
    top: auto;
    height: 1em;
    width: auto;
    margin-bottom: -0.5em;
    text-align: right; }

<<<<<<< HEAD
/* line 272, ../sass/plots/_plots-main.scss */
.gl-plot-tick.gl-plot-x-tick-label {
  top: 5px; }
/* line 275, ../sass/plots/_plots-main.scss */
=======
/* line 273, ../sass/plots/_plots-main.scss */
.gl-plot-tick.gl-plot-x-tick-label {
  top: 5px; }
/* line 276, ../sass/plots/_plots-main.scss */
>>>>>>> 3a36fda8
.gl-plot-tick.gl-plot-y-tick-label {
  right: 5px;
  left: 5px; }

<<<<<<< HEAD
/* line 282, ../sass/plots/_plots-main.scss */
.tick-label.tick-label-x {
  top: 0; }
/* line 285, ../sass/plots/_plots-main.scss */
=======
/* line 283, ../sass/plots/_plots-main.scss */
.tick-label.tick-label-x {
  top: 0; }
/* line 286, ../sass/plots/_plots-main.scss */
>>>>>>> 3a36fda8
.tick-label.tick-label-y {
  right: 0;
  left: 0; }<|MERGE_RESOLUTION|>--- conflicted
+++ resolved
@@ -90,11 +90,7 @@
   width: 100%;
   height: 100%;
   /****************************** Limits and Out-of-Bounds data */ }
-<<<<<<< HEAD
-  /* line 17, ../sass/plots/_plots-main.scss */
-=======
   /* line 38, ../sass/plots/_plots-main.scss */
->>>>>>> 3a36fda8
   .gl-plot .gl-plot-axis-area {
     position: absolute; }
     /* line 41, ../sass/plots/_plots-main.scss */
@@ -142,21 +138,13 @@
     left: 60px;
     cursor: crosshair;
     border: 1px solid #4d4d4d; }
-<<<<<<< HEAD
-  /* line 65, ../sass/plots/_plots-main.scss */
-=======
   /* line 86, ../sass/plots/_plots-main.scss */
->>>>>>> 3a36fda8
   .gl-plot .gl-plot-label,
   .gl-plot .l-plot-label {
     color: #cccccc;
     position: absolute;
     text-align: center; }
-<<<<<<< HEAD
-    /* line 73, ../sass/plots/_plots-main.scss */
-=======
     /* line 94, ../sass/plots/_plots-main.scss */
->>>>>>> 3a36fda8
     .gl-plot .gl-plot-label.gl-plot-x-label, .gl-plot .gl-plot-label.l-plot-x-label,
     .gl-plot .l-plot-label.gl-plot-x-label,
     .gl-plot .l-plot-label.l-plot-x-label {
@@ -165,11 +153,7 @@
       bottom: 0;
       left: 0;
       height: auto; }
-<<<<<<< HEAD
-    /* line 82, ../sass/plots/_plots-main.scss */
-=======
     /* line 103, ../sass/plots/_plots-main.scss */
->>>>>>> 3a36fda8
     .gl-plot .gl-plot-label.gl-plot-y-label, .gl-plot .gl-plot-label.l-plot-y-label,
     .gl-plot .l-plot-label.gl-plot-y-label,
     .gl-plot .l-plot-label.l-plot-y-label {
@@ -219,37 +203,13 @@
     height: 24px;
     overflow-x: hidden;
     overflow-y: auto; }
-<<<<<<< HEAD
-  /* line 136, ../sass/plots/_plots-main.scss */
-  .gl-plot .l-limit,
-=======
   /* line 157, ../sass/plots/_plots-main.scss */
   .gl-plot .l-limit-bar,
->>>>>>> 3a36fda8
   .gl-plot .l-oob-data {
     position: absolute;
     left: 0;
     right: 0;
     width: auto; }
-<<<<<<< HEAD
-  /* line 144, ../sass/plots/_plots-main.scss */
-  .gl-plot .l-limit {
-    height: auto;
-    z-index: 0; }
-    /* line 158, ../sass/plots/_plots-main.scss */
-    .gl-plot .l-limit.s-limit-upr.s-limit-yellow {
-      background: rgba(157, 117, 0, 0.2); }
-    /* line 161, ../sass/plots/_plots-main.scss */
-    .gl-plot .l-limit.s-limit-upr.s-limit-red {
-      background: rgba(170, 0, 0, 0.2); }
-    /* line 167, ../sass/plots/_plots-main.scss */
-    .gl-plot .l-limit.s-limit-lwr.s-limit-yellow {
-      background: rgba(157, 117, 0, 0.2); }
-    /* line 170, ../sass/plots/_plots-main.scss */
-    .gl-plot .l-limit.s-limit-lwr.s-limit-red {
-      background: rgba(170, 0, 0, 0.2); }
-  /* line 176, ../sass/plots/_plots-main.scss */
-=======
   /* line 165, ../sass/plots/_plots-main.scss */
   .gl-plot .l-limit-bar {
     height: auto;
@@ -261,7 +221,6 @@
     .gl-plot .l-limit-bar.s-limit-red {
       background: rgba(170, 0, 0, 0.2); }
   /* line 177, ../sass/plots/_plots-main.scss */
->>>>>>> 3a36fda8
   .gl-plot .l-oob-data {
     overflow: hidden;
     position: absolute;
@@ -274,11 +233,7 @@
     pointer-events: none;
     height: 10px;
     z-index: 1; }
-<<<<<<< HEAD
-    /* line 184, ../sass/plots/_plots-main.scss */
-=======
     /* line 185, ../sass/plots/_plots-main.scss */
->>>>>>> 3a36fda8
     .gl-plot .l-oob-data.l-oob-data-up {
       top: 0;
       bottom: auto;
@@ -287,11 +242,7 @@
       background-image: -moz-linear-gradient(90deg, rgba(119, 72, 214, 0), rgba(119, 72, 214, 0.5) 100%);
       background-image: -webkit-linear-gradient(90deg, rgba(119, 72, 214, 0), rgba(119, 72, 214, 0.5) 100%);
       background-image: linear-gradient(0deg, rgba(119, 72, 214, 0), rgba(119, 72, 214, 0.5) 100%); }
-<<<<<<< HEAD
-    /* line 189, ../sass/plots/_plots-main.scss */
-=======
     /* line 190, ../sass/plots/_plots-main.scss */
->>>>>>> 3a36fda8
     .gl-plot .l-oob-data.l-oob-data-dwn {
       bottom: 0;
       top: auto;
@@ -301,32 +252,20 @@
       background-image: -webkit-linear-gradient(270deg, rgba(119, 72, 214, 0), rgba(119, 72, 214, 0.5) 100%);
       background-image: linear-gradient(180deg, rgba(119, 72, 214, 0), rgba(119, 72, 214, 0.5) 100%); }
 
-<<<<<<< HEAD
-/* line 199, ../sass/plots/_plots-main.scss */
-=======
 /* line 200, ../sass/plots/_plots-main.scss */
->>>>>>> 3a36fda8
 .gl-plot-legend .plot-legend-item,
 .gl-plot-legend .legend-item,
 .legend .plot-legend-item,
 .legend .legend-item {
   display: inline-block;
   margin-right: 10px; }
-<<<<<<< HEAD
-  /* line 203, ../sass/plots/_plots-main.scss */
-=======
   /* line 204, ../sass/plots/_plots-main.scss */
->>>>>>> 3a36fda8
   .gl-plot-legend .plot-legend-item span,
   .gl-plot-legend .legend-item span,
   .legend .plot-legend-item span,
   .legend .legend-item span {
     vertical-align: middle; }
-<<<<<<< HEAD
-  /* line 206, ../sass/plots/_plots-main.scss */
-=======
   /* line 207, ../sass/plots/_plots-main.scss */
->>>>>>> 3a36fda8
   .gl-plot-legend .plot-legend-item .plot-color-swatch,
   .gl-plot-legend .plot-legend-item .color-swatch,
   .gl-plot-legend .legend-item .plot-color-swatch,
@@ -342,11 +281,7 @@
     height: 8px;
     width: 8px; }
 
-<<<<<<< HEAD
-/* line 219, ../sass/plots/_plots-main.scss */
-=======
 /* line 220, ../sass/plots/_plots-main.scss */
->>>>>>> 3a36fda8
 .gl-plot-legend .plot-legend-item {
   -moz-border-radius: 2px;
   -webkit-border-radius: 2px;
@@ -354,38 +289,22 @@
   color: #fff;
   line-height: 1.5em;
   padding: 0px 5px; }
-<<<<<<< HEAD
-  /* line 225, ../sass/plots/_plots-main.scss */
-=======
   /* line 226, ../sass/plots/_plots-main.scss */
->>>>>>> 3a36fda8
   .gl-plot-legend .plot-legend-item .plot-color-swatch {
     border: 1px solid #333;
     height: 9px;
     width: 9px; }
 
-<<<<<<< HEAD
-/* line 233, ../sass/plots/_plots-main.scss */
-.tick {
-  position: absolute;
-  border: 0 rgba(255, 255, 255, 0.3) solid; }
-  /* line 236, ../sass/plots/_plots-main.scss */
-=======
 /* line 234, ../sass/plots/_plots-main.scss */
 .tick {
   position: absolute;
   border: 0 rgba(255, 255, 255, 0.3) solid; }
   /* line 237, ../sass/plots/_plots-main.scss */
->>>>>>> 3a36fda8
   .tick.tick-x {
     border-right-width: 1px;
     height: 100%; }
 
-<<<<<<< HEAD
-/* line 242, ../sass/plots/_plots-main.scss */
-=======
 /* line 243, ../sass/plots/_plots-main.scss */
->>>>>>> 3a36fda8
 .gl-plot-tick,
 .tick-label {
   font-size: 0.7rem;
@@ -393,11 +312,7 @@
   overflow: hidden;
   white-space: nowrap;
   text-overflow: ellipsis; }
-<<<<<<< HEAD
-  /* line 250, ../sass/plots/_plots-main.scss */
-=======
   /* line 251, ../sass/plots/_plots-main.scss */
->>>>>>> 3a36fda8
   .gl-plot-tick.gl-plot-x-tick-label, .gl-plot-tick.tick-label-x,
   .tick-label.gl-plot-x-tick-label,
   .tick-label.tick-label-x {
@@ -408,11 +323,7 @@
     width: 20%;
     margin-left: -10%;
     text-align: center; }
-<<<<<<< HEAD
-  /* line 260, ../sass/plots/_plots-main.scss */
-=======
   /* line 261, ../sass/plots/_plots-main.scss */
->>>>>>> 3a36fda8
   .gl-plot-tick.gl-plot-y-tick-label, .gl-plot-tick.tick-label-y,
   .tick-label.gl-plot-y-tick-label,
   .tick-label.tick-label-y {
@@ -422,32 +333,18 @@
     margin-bottom: -0.5em;
     text-align: right; }
 
-<<<<<<< HEAD
-/* line 272, ../sass/plots/_plots-main.scss */
-.gl-plot-tick.gl-plot-x-tick-label {
-  top: 5px; }
-/* line 275, ../sass/plots/_plots-main.scss */
-=======
 /* line 273, ../sass/plots/_plots-main.scss */
 .gl-plot-tick.gl-plot-x-tick-label {
   top: 5px; }
 /* line 276, ../sass/plots/_plots-main.scss */
->>>>>>> 3a36fda8
 .gl-plot-tick.gl-plot-y-tick-label {
   right: 5px;
   left: 5px; }
 
-<<<<<<< HEAD
-/* line 282, ../sass/plots/_plots-main.scss */
-.tick-label.tick-label-x {
-  top: 0; }
-/* line 285, ../sass/plots/_plots-main.scss */
-=======
 /* line 283, ../sass/plots/_plots-main.scss */
 .tick-label.tick-label-x {
   top: 0; }
 /* line 286, ../sass/plots/_plots-main.scss */
->>>>>>> 3a36fda8
 .tick-label.tick-label-y {
   right: 0;
   left: 0; }