<!--
 Open MCT Web, Copyright (c) 2014-2015, United States Government
 as represented by the Administrator of the National Aeronautics and Space
 Administration. All rights reserved.

 Open MCT Web is licensed under the Apache License, Version 2.0 (the
 "License"); you may not use this file except in compliance with the License.
 You may obtain a copy of the License at
 http://www.apache.org/licenses/LICENSE-2.0.

 Unless required by applicable law or agreed to in writing, software
 distributed under the License is distributed on an "AS IS" BASIS, WITHOUT
 WARRANTIES OR CONDITIONS OF ANY KIND, either express or implied. See the
 License for the specific language governing permissions and limitations
 under the License.

 Open MCT Web includes source code licensed under additional open source
 licenses. See the Open Source Licenses file (LICENSES.md) included with
 this source code distribution or the Licensing information page available
 at runtime from the About dialog for additional information.
-->
<<<<<<< HEAD
<div ng-controller="BrowseObjectController" class="abs l-flex-col"
     ng-class="editMode ? 'edit-mode' : 'browse-mode'">
=======
<div ng-controller="BrowseObjectController" class="abs l-flex-col">
>>>>>>> ee862091
    <div class="holder flex-elem l-flex-row object-browse-bar ">
        <div class="items-select left flex-elem l-flex-row grows">
            <mct-representation key="'back-arrow'"
                                mct-object="domainObject"
                                class="flex-elem l-back"></mct-representation>
            <mct-representation key="'object-header'"
                                mct-object="domainObject"
                                class="l-flex-row flex-elem grows object-header">
            </mct-representation>
        </div>
        <div class="btn-bar right l-flex-row flex-elem flex-justify-end flex-fixed">
            <mct-representation key="'switcher'"
                                mct-object="domainObject"
                                ng-model="representation">
            </mct-representation>
            <!-- Temporarily, on mobile, the action buttons are hidden-->
            <mct-representation key="'action-group'"
                                mct-object="domainObject"
                                parameters="{ category: 'view-control' }"
                                class="mobile-hide">
            </mct-representation>
        </div>
    </div>
    <div class="holder l-flex-col flex-elem grows l-object-wrapper" ng-class="{ active:editMode, 'edit-main':editMode}">
        <div class="holder l-flex-col flex-elem grows l-object-wrapper-inner">
            <!-- Toolbar and Save/Cancel buttons -->
            <div class="l-edit-controls flex-elem l-flex-row flex-align-end"
                 ng-class="{ active:editMode }">
                <mct-toolbar name="mctToolbar"
                             structure="toolbar.structure"
                             ng-model="toolbar.state"
<<<<<<< HEAD
                             class="flex-elem grow">
=======
                             class="flex-elem grows">
>>>>>>> ee862091
                </mct-toolbar>
                <mct-representation key="'edit-action-buttons'"
                                    mct-object="domainObject"
                                    class='flex-elem conclude-editing'>
                </mct-representation>

            </div>
            <mct-representation key="representation.selected.key"
                                mct-object="representation.selected.key && domainObject"
<<<<<<< HEAD
                                class="abs flex-elem grows object-holder-main scroll"
                                toolbar="toolbar">
=======
                                class="abs flex-elem grows object-holder-main scroll">
>>>>>>> ee862091
            </mct-representation>
        </div><!--/ l-object-wrapper-inner -->
    </div>
</div><|MERGE_RESOLUTION|>--- conflicted
+++ resolved
@@ -19,12 +19,8 @@
  this source code distribution or the Licensing information page available
  at runtime from the About dialog for additional information.
 -->
-<<<<<<< HEAD
 <div ng-controller="BrowseObjectController" class="abs l-flex-col"
      ng-class="editMode ? 'edit-mode' : 'browse-mode'">
-=======
-<div ng-controller="BrowseObjectController" class="abs l-flex-col">
->>>>>>> ee862091
     <div class="holder flex-elem l-flex-row object-browse-bar ">
         <div class="items-select left flex-elem l-flex-row grows">
             <mct-representation key="'back-arrow'"
@@ -56,11 +52,7 @@
                 <mct-toolbar name="mctToolbar"
                              structure="toolbar.structure"
                              ng-model="toolbar.state"
-<<<<<<< HEAD
-                             class="flex-elem grow">
-=======
                              class="flex-elem grows">
->>>>>>> ee862091
                 </mct-toolbar>
                 <mct-representation key="'edit-action-buttons'"
                                     mct-object="domainObject"
@@ -70,12 +62,8 @@
             </div>
             <mct-representation key="representation.selected.key"
                                 mct-object="representation.selected.key && domainObject"
-<<<<<<< HEAD
                                 class="abs flex-elem grows object-holder-main scroll"
                                 toolbar="toolbar">
-=======
-                                class="abs flex-elem grows object-holder-main scroll">
->>>>>>> ee862091
             </mct-representation>
         </div><!--/ l-object-wrapper-inner -->
     </div>
