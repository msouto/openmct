--- conflicted
+++ resolved
@@ -4196,10 +4196,10 @@
   	.field-hints,
   	.fields {
   	}
-  
-  	
+
+
   	.field-hints {
-  
+
   	}
   	*/ }
   /* line 30, ../../../../general/res/sass/forms/_datetime.scss */
@@ -7209,11 +7209,7 @@
   overflow: hidden;
   white-space: nowrap;
   text-overflow: ellipsis; }
-<<<<<<< HEAD
-  /* line 253, ../../../../general/res/sass/plots/_plots-main.scss */
-=======
   /* line 274, ../../../../general/res/sass/plots/_plots-main.scss */
->>>>>>> b5c8ecc8
   .gl-plot-tick.gl-plot-x-tick-label, .gl-plot-tick.tick-label-x,
   .tick-label.gl-plot-x-tick-label,
   .tick-label.tick-label-x {
@@ -7224,11 +7220,7 @@
     width: 20%;
     margin-left: -10%;
     text-align: center; }
-<<<<<<< HEAD
-  /* line 263, ../../../../general/res/sass/plots/_plots-main.scss */
-=======
   /* line 284, ../../../../general/res/sass/plots/_plots-main.scss */
->>>>>>> b5c8ecc8
   .gl-plot-tick.gl-plot-y-tick-label, .gl-plot-tick.tick-label-y,
   .tick-label.gl-plot-y-tick-label,
   .tick-label.tick-label-y {
@@ -7238,32 +7230,18 @@
     margin-bottom: -0.5em;
     text-align: right; }
 
-<<<<<<< HEAD
-/* line 274, ../../../../general/res/sass/plots/_plots-main.scss */
-.gl-plot-tick.gl-plot-x-tick-label {
-  top: 5px; }
-/* line 277, ../../../../general/res/sass/plots/_plots-main.scss */
-=======
 /* line 295, ../../../../general/res/sass/plots/_plots-main.scss */
 .gl-plot-tick.gl-plot-x-tick-label {
   top: 5px; }
 /* line 298, ../../../../general/res/sass/plots/_plots-main.scss */
->>>>>>> b5c8ecc8
 .gl-plot-tick.gl-plot-y-tick-label {
   right: 5px;
   left: 5px; }
 
-<<<<<<< HEAD
-/* line 284, ../../../../general/res/sass/plots/_plots-main.scss */
-.tick-label.tick-label-x {
-  top: 0; }
-/* line 287, ../../../../general/res/sass/plots/_plots-main.scss */
-=======
 /* line 305, ../../../../general/res/sass/plots/_plots-main.scss */
 .tick-label.tick-label-x {
   top: 0; }
 /* line 308, ../../../../general/res/sass/plots/_plots-main.scss */
->>>>>>> b5c8ecc8
 .tick-label.tick-label-y {
   right: 0;
   left: 0; }
