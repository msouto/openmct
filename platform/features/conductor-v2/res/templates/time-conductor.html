--- conflicted
+++ resolved
@@ -1,74 +1,10 @@
 <!-- Parent holder for time conductor. follow-mode | fixed-mode -->
 <div ng-controller="TimeConductorController as tcController"
-<<<<<<< HEAD
-     class="l-time-conductor l-flex-col {{modeModel.selected.metadata.key}}-mode {{timeSystemModel.selected.metadata.key}}-time-system">
-    <!-- Holds inputs and ticks -->
-    <div class="l-time-conductor-ticks l-row-elem l-flex-row flex-elem no-margin">
-        <form class="abs l-time-conductor-inputs-holder"
-              ng-submit="tcController.updateBoundsFromForm(formModel)">
-        <span class="l-time-range-input-w start-date">
-            <mct-control key="'datetime-field'"
-                         structure="{
-                             format: 'utc',
-                             validate: tcController.validation.validateStart
-                         }"
-                         ng-model="formModel"
-                         ng-mouseup="changing['start'] = true"
-                         ng-blur="changing['start'] = false; tcController.updateBoundsFromForm(formModel)"
-                         field="'start'"
-                         class="time-range-start">
-            </mct-control>
-        </span>
-        <span class="l-time-range-input-w start-delta"
-              ng-class="{'hide':(modeModel.selected.metadata.key === 'fixed')}">
-            <mct-control key="'datetime-field'"
-                         structure="{
-                            format: 'duration',
-                            validate: tcController.validation.validateStartDelta
-                         }"
-                         ng-model="formModel"
-                         ng-blur="tcController.updateDeltasFromForm(formModel)"
-                         field="'startDelta'"
-                         class="time-delta-start">
-            </mct-control>
-        </span>
-        <span class="l-time-range-input-w end-delta"
-              ng-class="{'hide':(modeModel.selected.metadata.key === 'fixed')}">
-            <mct-control key="'datetime-field'"
-                         structure="{
-                            format: 'duration',
-                            validate: tcController.validation.validateEndDelta
-                         }"
-                         ng-model="formModel"
-                         ng-blur="tcController.updateDeltasFromForm(formModel)"
-                         field="'endDelta'"
-                         class="time-delta-end">
-            </mct-control>
-        </span>
-        <span class="l-time-range-input-w end-date"
-              ng-controller="ToggleController as t2">
-            <mct-control key="'datetime-field'"
-                         structure="{
-                             format: 'utc',
-                             validate: tcController.validation.validateEnd
-                         }"
-                         ng-model="formModel"
-                         ng-mouseup="changing['end'] = true"
-                         ng-blur="changing['end'] = false; tcController.updateBoundsFromForm(formModel)"
-                         field="'end'"
-                         class="time-range-end">
-            </mct-control>
-        </span>
-        <input type="submit" class="hidden">
-        </form>
-        <mct-conductor-axis></mct-conductor-axis>
-=======
-     class="holder grows flex-elem l-flex-row l-time-conductor {{modeModel.selected}}-mode">
+    class="holder grows flex-elem l-flex-row l-time-conductor {{modeModel.selected.metadata.key}}-mode {{timeSystemModel.selected.metadata.key}}-time-system">
 
     <div class="flex-elem holder time-conductor-icon">
         <div class="hand-little"></div>
         <div class="hand-big"></div>
->>>>>>> 4087b9cd
     </div>
 
     <div class="flex-elem holder grows l-flex-col l-time-conductor-inner">
@@ -81,45 +17,40 @@
                         <mct-control key="'datetime-field'"
                                      structure="{
                                          format: 'utc',
-                                         validate: tcController.validateStart
+                                         validate: tcController.validation.validateStart
                                      }"
                                      ng-model="formModel"
-                                     ng-mouseup="tcController.changing['start'] = true"
-                                     ng-blur="tcController.changing['start'] = false; tcController.updateBoundsFromForm(formModel)"
+                                     ng-mouseup="changing['start'] = true"
+                                     ng-blur="changing['start'] = false; tcController.updateBoundsFromForm(formModel)"
                                      field="'start'"
                                      class="time-range-input">
                         </mct-control>
                     </span>
-                    <span class="l-time-range-input-w time-delta start-delta"
-                          ng-class="{'hide':(modeModel.selected === 'fixed')}">
-                        -
+                        <span class="l-time-range-input-w time-delta start-delta"
+                          ng-class="{'hide':(modeModel.selected.metadata.key === 'fixed')}">
                         <mct-control key="'datetime-field'"
                                      structure="{
                                         format: 'duration',
-                                        validate: tcController.validateStartDelta
+                                        validate: tcController.validation.validateStartDelta
                                      }"
                                      ng-model="formModel"
-                                     ng-mouseup="tcController.changing['startDelta'] = true"
-                                     ng-blur="tcController.changing['startDelta'] = false; tcController.updateDeltasFromForm(formModel)"
+                                     ng-blur="tcController.updateDeltasFromForm(formModel)"
                                      field="'startDelta'"
                                      class="hrs-min-input">
                         </mct-control>
                     </span>
                 </span>
-
-
                 <span class="l-time-range-w end-w">
                     <span class="l-time-range-input-w time-delta end-delta"
-                          ng-class="{'hide':(modeModel.selected === 'fixed')}">
-                        +
+                          ng-class="{'hide':(modeModel.selected.metadata.key === 'fixed')}">
+
                         <mct-control key="'datetime-field'"
                                      structure="{
                                         format: 'duration',
-                                        validate: tcController.validateEndDelta
+                                        validate: tcController.validation.validateEndDelta
                                      }"
                                      ng-model="formModel"
-                                     ng-mouseup="tcController.changing['endDelta'] = true"
-                                     ng-blur="tcController.changing['endDelta'] = false; tcController.updateDeltasFromForm(formModel)"
+                                     ng-blur="tcController.updateDeltasFromForm(formModel)"
                                      field="'endDelta'"
                                      class="hrs-min-input">
                         </mct-control>
@@ -129,11 +60,11 @@
                         <mct-control key="'datetime-field'"
                                      structure="{
                                          format: 'utc',
-                                         validate: tcController.validateEnd
+                                         validate: tcController.validation.validateEnd
                                      }"
                                      ng-model="formModel"
-                                     ng-mouseup="tcController.changing['end'] = true"
-                                     ng-blur="tcController.changing['end'] = false; tcController.updateBoundsFromForm(formModel)"
+                                     ng-mouseup="changing['end'] = true"
+                                     ng-blur="changing['end'] = false; tcController.updateBoundsFromForm(formModel)"
                                      field="'end'"
                                      class="time-range-input">
                         </mct-control>
@@ -157,22 +88,13 @@
                 class="holder flex-elem menus-up mode-selector">
             </mct-representation>
             <mct-control
-                key="'menu-button'"
-                class="holder flex-elem menus-up time-system"
-                structure="{
-<<<<<<< HEAD
-                    text: timeSystemModel.selected.metadata.name,
-                    click: tcController.selectTimeSystem,
-                    options: timeSystemModel.options
-                }">
-        </mct-control>
-=======
-                        text: 'UTC',
-                        options: [
-                            {name: 'UTC', key:'utc', glyph:'\u0043'},
-                            {name: 'SCET', key:'scet', glyph:'\u0043'},
-                            {name: 'SCLK', key:'sclk', glyph:'\u0043'}
-                    ]}">
+                    key="'menu-button'"
+                    class="holder flex-elem menus-up time-system"
+                    structure="{
+                        text: timeSystemModel.selected.metadata.name,
+                        click: tcController.selectTimeSystem,
+                        options: timeSystemModel.options
+                    }">
             </mct-control>
             <!-- Zoom control -->
             <div class="l-time-conductor-zoom-w grows flex-elem l-flex-row">
@@ -181,6 +103,5 @@
             </div>
         </div>
 
->>>>>>> 4087b9cd
     </div>
 </div>