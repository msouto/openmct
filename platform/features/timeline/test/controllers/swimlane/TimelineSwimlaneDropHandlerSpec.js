--- conflicted
+++ resolved
@@ -75,12 +75,7 @@
                     ["getId", "getCapability", "useCapability", "hasCapability"]
                 );
                 mockActionCapability = jasmine.createSpyObj("action", ["perform", "getActions"]);
-<<<<<<< HEAD
-                mockContext = jasmine.createSpyObj('context', [ 'getParent' ]);
-=======
-                mockPersistence = jasmine.createSpyObj("persistence", ["persist"]);
                 mockContext = jasmine.createSpyObj('context', ['getParent']);
->>>>>>> 25a23215
 
                 mockActionCapability.getActions.andReturn([mockAction]);
                 mockSwimlane.parent.domainObject.getId.andReturn('a');
