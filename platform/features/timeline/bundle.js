--- conflicted
+++ resolved
@@ -91,15 +91,11 @@
                     "name": "Export Timeline as CSV",
                     "category": "contextual",
                     "implementation": ExportTimelineAsCSVAction,
-<<<<<<< HEAD
                     "depends": [
                         "exportService",
                         "notificationService",
                         "resources[]"
                     ]
-=======
-                    "depends": ["exportService", "notificationService"]
->>>>>>> 05b4f540
                 }
             ],
             "constants": [
