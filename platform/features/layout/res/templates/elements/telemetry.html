<!--
 Open MCT Web, Copyright (c) 2014-2015, United States Government
 as represented by the Administrator of the National Aeronautics and Space
 Administration. All rights reserved.

 Open MCT Web is licensed under the Apache License, Version 2.0 (the
 "License"); you may not use this file except in compliance with the License.
 You may obtain a copy of the License at
 http://www.apache.org/licenses/LICENSE-2.0.

 Unless required by applicable law or agreed to in writing, software
 distributed under the License is distributed on an "AS IS" BASIS, WITHOUT
 WARRANTIES OR CONDITIONS OF ANY KIND, either express or implied. See the
 License for the specific language governing permissions and limitations
 under the License.

 Open MCT Web includes source code licensed under additional open source
 licenses. See the Open Source Licenses file (LICENSES.md) included with
 this source code distribution or the Licensing information page available
 at runtime from the About dialog for additional information.
-->
<div
    class="l-fixed-position-text l-telemetry"
    ng-style="{ background: ngModel.fill(), 'border-color': ngModel.stroke(), color: ngModel.color() }"
    >
<<<<<<< HEAD
    <span
        class="l-elem l-value l-obj-val-format"
        data-value="{{ngModel.value}}"
        ng-class="{ 'telem-only': !ngModel.element.titled }"
        >
        {{ngModel.value}}
    </span>
    <span
        class="l-elem l-title"
         ng-show="ngModel.element.titled"
        >
        {{ngModel.name}}
    </span>
=======
    <div
        class="l-elem l-title"
        ng-show="ngModel.element.titled"
        >
        {{ngModel.name}}
    </div>
    <div
        class="l-elem l-value s-value"
        ng-class="{ 'telem-only': !ngModel.element.titled }"
        >
        <!-- ng-class is temporarily hard-coded in next element -->
        <span
            class="l-value-bg s-value-bg"
            ng-class="ngModel.cssClass"
            >
            {{ngModel.value}}
        </span>
    </div>
>>>>>>> 065a5a6f
</div><|MERGE_RESOLUTION|>--- conflicted
+++ resolved
@@ -23,38 +23,17 @@
     class="l-fixed-position-text l-telemetry"
     ng-style="{ background: ngModel.fill(), 'border-color': ngModel.stroke(), color: ngModel.color() }"
     >
-<<<<<<< HEAD
     <span
         class="l-elem l-value l-obj-val-format"
         data-value="{{ngModel.value}}"
-        ng-class="{ 'telem-only': !ngModel.element.titled }"
+        ng-class="ngModel.cssClass"
         >
         {{ngModel.value}}
     </span>
     <span
         class="l-elem l-title"
-         ng-show="ngModel.element.titled"
+        ng-show="ngModel.element.titled"
         >
         {{ngModel.name}}
     </span>
-=======
-    <div
-        class="l-elem l-title"
-        ng-show="ngModel.element.titled"
-        >
-        {{ngModel.name}}
-    </div>
-    <div
-        class="l-elem l-value s-value"
-        ng-class="{ 'telem-only': !ngModel.element.titled }"
-        >
-        <!-- ng-class is temporarily hard-coded in next element -->
-        <span
-            class="l-value-bg s-value-bg"
-            ng-class="ngModel.cssClass"
-            >
-            {{ngModel.value}}
-        </span>
-    </div>
->>>>>>> 065a5a6f
 </div>