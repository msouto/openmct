<<<<<<< HEAD
<a class="t-btn l-btn s-btn t-export"
   ng-click="exportAsCSV()"
   title="Export This View's Data">
    Export
</a>
<div class="l-view-section scrolling" style="overflow: auto;">
=======
<div class="l-view-section scrolling" style="overflow: auto;" mct-resize="resize()">
>>>>>>> 34808091
    <table class="sizing-table">
        <tbody>
            <tr>
                <td ng-repeat="header in displayHeaders">{{header}}</td>
            </tr>
            <tr><td ng-repeat="header in displayHeaders" >
                {{sizingRow[header].text}}
            </td></tr>
        </tbody>
    </table>
    <table class="filterable mct-table"
           ng-style="{
            height: totalHeight + 'px',
            'max-width': totalWidth
            }">
        <thead>
            <tr>
                <th ng-repeat="header in displayHeaders"
                    ng-style="{
                        width: columnWidths[$index] + 'px',
                        'max-width': columnWidths[$index] + 'px',
                    }"
                    ng-class="[
                        enableSort ? 'sortable' : '',
                        sortColumn === header ? 'sort' : '',
                        sortDirection || ''
                    ].join(' ')"
                    ng-click="toggleSort(header)">
                    {{ header }}
                </th>
            </tr>
            <tr ng-if="enableFilter" class="s-filters">
                <th ng-repeat="header in displayHeaders"
                    ng-style="{
                        width: columnWidths[$index] + 'px',
                        'max-width': columnWidths[$index] + 'px',
                    }">
                    <input type="text"
                           ng-model="filters[header]"/>
                </th>
            </tr>
        </thead>

        <tbody>
            <tr ng-repeat="visibleRow in visibleRows track by visibleRow.rowIndex"
                ng-style="{
                    top: visibleRow.offsetY + 'px',
                }">
                <td ng-repeat="header in displayHeaders"
                    ng-style=" {
                        width: columnWidths[$index] + 'px',
                        'max-width': columnWidths[$index] + 'px',
                    }"
                    class="{{visibleRow.contents[header].cssClass}}">
                    {{ visibleRow.contents[header].text }}
                </td>
            </tr>
        </tbody>
    </table>
</div><|MERGE_RESOLUTION|>--- conflicted
+++ resolved
@@ -1,13 +1,9 @@
-<<<<<<< HEAD
 <a class="t-btn l-btn s-btn t-export"
    ng-click="exportAsCSV()"
    title="Export This View's Data">
     Export
 </a>
-<div class="l-view-section scrolling" style="overflow: auto;">
-=======
 <div class="l-view-section scrolling" style="overflow: auto;" mct-resize="resize()">
->>>>>>> 34808091
     <table class="sizing-table">
         <tbody>
             <tr>
