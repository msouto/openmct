--- conflicted
+++ resolved
@@ -68,38 +68,10 @@
             this.instantiate = instantiate;
         }
 
-        // Assemble the results from the model service and the
-        // capability service into one value, suitable to return
-        // from this service. Note that ids are matched to capabilities
-        // by index.
-        function assembleResult(ids, models, capabilities) {
-            var result = {};
-            ids.forEach(function (id, index) {
-                if (models[id]) {
-                    // Create the domain object
-                    result[id] = new DomainObjectImpl(
-                        id,
-                        models[id],
-                        capabilities[index]
-                    );
-                }
-            });
-            return result;
-        }
-
         DomainObjectProvider.prototype.getObjects = function getObjects(ids) {
             var modelService = this.modelService,
                 instantiate = this.instantiate;
 
-<<<<<<< HEAD
-            return modelService.getModels(ids).then(function (models) {
-                return $q.all(
-                    ids.map(capabilityResolver(models))
-                ).then(function (capabilities) {
-                        return assembleResult(ids, models, capabilities);
-                    });
-            });
-=======
             // Assemble the results from the model service and the
             // capability service into one value, suitable to return
             // from this service.
@@ -115,18 +87,7 @@
             }
 
             return modelService.getModels(ids).then(assembleResult);
->>>>>>> 7264a711
         };
-
-        /**
-         * Given a model, return a fully constituted domain object that has
-         * not been persisted
-         * @param model
-         */
-        DomainObjectProvider.prototype.newObject = function newObject(id, model){
-            var capabilities = this.capabilityService.getCapabilities(model);
-            return new DomainObjectImpl(id, model, capabilities);
-        }
 
         return DomainObjectProvider;
     }
