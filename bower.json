{
  "name": "openmct",
  "description": "The Open MCT core platform",
  "main": "",
  "license": "Apache-2.0",
  "moduleType": [],
  "homepage": "http://nasa.github.io/openmct/",
  "private": true,
  "dependencies": {
    "angular": "1.4.4",
    "angular-route": "1.4.4",
    "moment": "^2.11.1",
    "moment-duration-format": "^1.3.0",
    "requirejs": "~2.1.22",
    "text": "requirejs-text#^2.0.14",
    "es6-promise": "^3.3.0",
    "screenfull": "^3.0.0",
    "node-uuid": "^1.4.7",
    "comma-separated-values": "^3.6.4",
    "FileSaver.js": "^0.0.2",
    "zepto": "^1.1.6",
<<<<<<< HEAD
    "eventemitter3": "^1.2.0"
=======
    "html2canvas": "^0.4.1",
    "jspdf": "^1.2.61"
>>>>>>> f7323878
  }
}<|MERGE_RESOLUTION|>--- conflicted
+++ resolved
@@ -19,11 +19,8 @@
     "comma-separated-values": "^3.6.4",
     "FileSaver.js": "^0.0.2",
     "zepto": "^1.1.6",
-<<<<<<< HEAD
-    "eventemitter3": "^1.2.0"
-=======
+    "eventemitter3": "^1.2.0",
     "html2canvas": "^0.4.1",
     "jspdf": "^1.2.61"
->>>>>>> f7323878
   }
 }