define([
    'lodash',
    './objectEventEmitter'
], function (
    _,
    objectEventEmitter
) {
<<<<<<< HEAD
    /**
     * Provides methods for observing and modifying the state of a domain
     * object.
     *
     * @param eventEmitter
     * @param object
     * @interface MutableObject
     * @memberof module:openmct
     */
    function MutableObject(eventEmitter, object) {
        this.eventEmitter = eventEmitter;
=======

    var ANY_OBJECT_EVENT = "mutation";

    /**
     * The MutableObject wraps a DomainObject and provides getters and
     * setters for
     * @param eventEmitter
     * @param object
     * @constructor
     */
    function MutableObject(object) {
>>>>>>> b4dc5029
        this.object = object;
        this.unlisteners = [];
    }

    function qualifiedEventName(object, eventName) {
        return [object.key.identifier, eventName].join(':');
    }

    MutableObject.prototype.stopListening = function () {
        this.unlisteners.forEach(function (unlisten) {
            unlisten();
        })
    };

    /**
     * Observe changes to this domain object.
     * @param {string} path the property to observe
     * @param {Function} callback a callback to invoke when new values for
     *        this property are observed
     * @method on
     * @memberof module:openmct.MutableObject#
     */
    MutableObject.prototype.on = function(path, callback) {
        var fullPath = qualifiedEventName(this.object, path);
        objectEventEmitter.on(fullPath, callback);
        this.unlisteners.push(objectEventEmitter.off.bind(objectEventEmitter, fullPath, callback));
    };

    /**
     * Modify this domain object.
     * @param {string} path the property to modify
     * @param {*} value the new value for this property
     * @method set
     * @memberof module:openmct.MutableObject#
     */
    MutableObject.prototype.set = function (path, value) {

        _.set(this.object, path, value);
        _.set(this.object, 'modified', Date.now());

        //Emit event specific to property
        objectEventEmitter.emit(qualifiedEventName(this.object, path), value);
        //Emit wildcare event
        objectEventEmitter.emit(qualifiedEventName(this.object, '*'), this.object);

        //Emit a general "any object" event
        objectEventEmitter.emit(ANY_OBJECT_EVENT, this.object);
    };

    return MutableObject;
});<|MERGE_RESOLUTION|>--- conflicted
+++ resolved
@@ -5,20 +5,6 @@
     _,
     objectEventEmitter
 ) {
-<<<<<<< HEAD
-    /**
-     * Provides methods for observing and modifying the state of a domain
-     * object.
-     *
-     * @param eventEmitter
-     * @param object
-     * @interface MutableObject
-     * @memberof module:openmct
-     */
-    function MutableObject(eventEmitter, object) {
-        this.eventEmitter = eventEmitter;
-=======
-
     var ANY_OBJECT_EVENT = "mutation";
 
     /**
@@ -26,10 +12,10 @@
      * setters for
      * @param eventEmitter
      * @param object
-     * @constructor
+     * @interface MutableObject
+     * @memberof module:openmct
      */
     function MutableObject(object) {
->>>>>>> b4dc5029
         this.object = object;
         this.unlisteners = [];
     }
