/*****************************************************************************
 * Open MCT, Copyright (c) 2014-2016, United States Government
 * as represented by the Administrator of the National Aeronautics and Space
 * Administration. All rights reserved.
 *
 * Open MCT is licensed under the Apache License, Version 2.0 (the
 * "License"); you may not use this file except in compliance with the License.
 * You may obtain a copy of the License at
 * http://www.apache.org/licenses/LICENSE-2.0.
 *
 * Unless required by applicable law or agreed to in writing, software
 * distributed under the License is distributed on an "AS IS" BASIS, WITHOUT
 * WARRANTIES OR CONDITIONS OF ANY KIND, either express or implied. See the
 * License for the specific language governing permissions and limitations
 * under the License.
 *
 * Open MCT includes source code licensed under additional open source
 * licenses. See the Open Source Licenses file (LICENSES.md) included with
 * this source code distribution or the Licensing information page available
 * at runtime from the About dialog for additional information.
 *****************************************************************************/

define([
    'legacyRegistry',

    '../src/adapter/bundle',
    '../src/api/objects/bundle',

    '../example/builtins/bundle',
    '../example/composite/bundle',
    '../example/eventGenerator/bundle',
    '../example/export/bundle',
    '../example/extensions/bundle',
    '../example/forms/bundle',
    '../example/generator/bundle',
    '../example/identity/bundle',
    '../example/imagery/bundle',
    '../example/mobile/bundle',
    '../example/msl/bundle',
    '../example/notifications/bundle',
    '../example/persistence/bundle',
    '../example/plotOptions/bundle',
    '../example/policy/bundle',
    '../example/profiling/bundle',
    '../example/scratchpad/bundle',
    '../example/taxonomy/bundle',
    '../example/worker/bundle',
    '../example/localTimeSystem/bundle',

    '../platform/commonUI/about/bundle',
    '../platform/commonUI/browse/bundle',
    '../platform/commonUI/dialog/bundle',
    '../platform/commonUI/edit/bundle',
    '../platform/commonUI/formats/bundle',
    '../platform/commonUI/general/bundle',
    '../platform/commonUI/inspect/bundle',
    '../platform/commonUI/mobile/bundle',
    '../platform/commonUI/notification/bundle',
    '../platform/commonUI/regions/bundle',
    '../platform/commonUI/themes/espresso/bundle',
    '../platform/commonUI/themes/snow/bundle',
    '../platform/containment/bundle',
    '../platform/core/bundle',
    '../platform/entanglement/bundle',
    '../platform/execution/bundle',
    '../platform/exporters/bundle',
    '../platform/features/clock/bundle',
    '../platform/features/conductor/bundle',
<<<<<<< HEAD
    '../platform/features/fixed/bundle',
=======
    '../platform/features/conductor-v2/conductor/bundle',
    '../platform/features/conductor-v2/compatibility/bundle',
    '../platform/features/conductor-v2/utcTimeSystem/bundle',
>>>>>>> 3b06e32b
    '../platform/features/imagery/bundle',
    '../platform/features/layout/bundle',
    '../platform/features/pages/bundle',
    '../platform/features/plot/bundle',
    '../platform/features/static-markup/bundle',
    '../platform/features/table/bundle',
    '../platform/features/timeline/bundle',
    '../platform/forms/bundle',
    '../platform/framework/bundle',
    '../platform/framework/src/load/Bundle',
    '../platform/identity/bundle',
    '../platform/persistence/aggregator/bundle',
    '../platform/persistence/couch/bundle',
    '../platform/persistence/elastic/bundle',
    '../platform/persistence/local/bundle',
    '../platform/persistence/queue/bundle',
    '../platform/policy/bundle',
    '../platform/representation/bundle',
    '../platform/search/bundle',
    '../platform/status/bundle',
    '../platform/telemetry/bundle'
], function (legacyRegistry) {

    var DEFAULTS = [
        'src/adapter',
        'src/api/objects',
        'platform/framework',
        'platform/core',
        'platform/representation',
        'platform/commonUI/about',
        'platform/commonUI/browse',
        'platform/commonUI/edit',
        'platform/commonUI/dialog',
        'platform/commonUI/formats',
        'platform/commonUI/general',
        'platform/commonUI/inspect',
        'platform/commonUI/mobile',
        'platform/commonUI/themes/espresso',
        'platform/commonUI/notification',
        'platform/containment',
        'platform/execution',
        'platform/exporters',
        'platform/telemetry',
        'platform/features/clock',
        'platform/features/fixed',
        'platform/features/imagery',
        'platform/features/layout',
        'platform/features/pages',
        'platform/features/plot',
        'platform/features/timeline',
        'platform/features/table',
        'platform/forms',
        'platform/identity',
        'platform/persistence/aggregator',
        'platform/persistence/local',
        'platform/persistence/queue',
        'platform/policy',
        'platform/entanglement',
        'platform/search',
        'platform/status',
        'platform/commonUI/regions'
    ];

    DEFAULTS.forEach(function (bundlePath) {
        legacyRegistry.enable(bundlePath);
    });

    return legacyRegistry;
});<|MERGE_RESOLUTION|>--- conflicted
+++ resolved
@@ -66,13 +66,10 @@
     '../platform/exporters/bundle',
     '../platform/features/clock/bundle',
     '../platform/features/conductor/bundle',
-<<<<<<< HEAD
     '../platform/features/fixed/bundle',
-=======
     '../platform/features/conductor-v2/conductor/bundle',
     '../platform/features/conductor-v2/compatibility/bundle',
     '../platform/features/conductor-v2/utcTimeSystem/bundle',
->>>>>>> 3b06e32b
     '../platform/features/imagery/bundle',
     '../platform/features/layout/bundle',
     '../platform/features/pages/bundle',
