[
    "platform/framework",
    "platform/core",
    "platform/representation",
    "platform/commonUI/browse",
    "platform/commonUI/edit",
    "platform/commonUI/dialog",
    "platform/commonUI/general",
    "platform/telemetry",
<<<<<<< HEAD
=======
    "platform/features/plot",
    "platform/features/scrolling",
>>>>>>> a1edb604

    "example/persistence"
]<|MERGE_RESOLUTION|>--- conflicted
+++ resolved
@@ -7,11 +7,8 @@
     "platform/commonUI/dialog",
     "platform/commonUI/general",
     "platform/telemetry",
-<<<<<<< HEAD
-=======
     "platform/features/plot",
-    "platform/features/scrolling",
->>>>>>> a1edb604
 
+    "example/generator",
     "example/persistence"
 ]